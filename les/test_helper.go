// Copyright 2019 The go-ethereum Authors
// This file is part of the go-ethereum library.
//
// The go-ethereum library is free software: you can redistribute it and/or modify
// it under the terms of the GNU Lesser General Public License as published by
// the Free Software Foundation, either version 3 of the License, or
// (at your option) any later version.
//
// The go-ethereum library is distributed in the hope that it will be useful,
// but WITHOUT ANY WARRANTY; without even the implied warranty of
// MERCHANTABILITY or FITNESS FOR A PARTICULAR PURPOSE. See the
// GNU Lesser General Public License for more details.
//
// You should have received a copy of the GNU Lesser General Public License
// along with the go-ethereum library. If not, see <http://www.gnu.org/licenses/>.

// This file contains some shares testing functionality, common to multiple
// different files and modules being tested. Client based network and Server
// based network can be created easily with available APIs.

package les

import (
	"context"
	"crypto/rand"
	"fmt"
	"math/big"
	"testing"
	"time"

	"github.com/ethereum/go-ethereum/accounts/abi/bind"
	"github.com/ethereum/go-ethereum/accounts/abi/bind/backends"
	"github.com/ethereum/go-ethereum/common"
	"github.com/ethereum/go-ethereum/common/mclock"
	"github.com/ethereum/go-ethereum/consensus"
	"github.com/ethereum/go-ethereum/consensus/ethash"
	"github.com/ethereum/go-ethereum/contracts/checkpointoracle/contract"
	"github.com/ethereum/go-ethereum/core"
	"github.com/ethereum/go-ethereum/core/forkid"
	"github.com/ethereum/go-ethereum/core/rawdb"
	"github.com/ethereum/go-ethereum/core/txpool"
	"github.com/ethereum/go-ethereum/core/txpool/legacypool"
	"github.com/ethereum/go-ethereum/core/types"
	"github.com/ethereum/go-ethereum/crypto"
	"github.com/ethereum/go-ethereum/eth/ethconfig"
	"github.com/ethereum/go-ethereum/ethdb"
	"github.com/ethereum/go-ethereum/event"
	"github.com/ethereum/go-ethereum/les/checkpointoracle"
	"github.com/ethereum/go-ethereum/les/flowcontrol"
	vfs "github.com/ethereum/go-ethereum/les/vflux/server"
	"github.com/ethereum/go-ethereum/light"
	"github.com/ethereum/go-ethereum/p2p"
	"github.com/ethereum/go-ethereum/p2p/enode"
	"github.com/ethereum/go-ethereum/params"
	"github.com/ethereum/go-ethereum/params/types/ctypes"
	"github.com/ethereum/go-ethereum/params/types/genesisT"
	"github.com/ethereum/go-ethereum/params/vars"
)

var (
	bankKey, _ = crypto.GenerateKey()
	bankAddr   = crypto.PubkeyToAddress(bankKey.PublicKey)
	bankFunds  = big.NewInt(1_000_000_000_000_000_000)

	userKey1, _ = crypto.GenerateKey()
	userKey2, _ = crypto.GenerateKey()
	userAddr1   = crypto.PubkeyToAddress(userKey1.PublicKey)
	userAddr2   = crypto.PubkeyToAddress(userKey2.PublicKey)

	testContractAddr         common.Address
	testContractCode         = common.Hex2Bytes("606060405260cc8060106000396000f360606040526000357c01000000000000000000000000000000000000000000000000000000009004806360cd2685146041578063c16431b914606b57603f565b005b6055600480803590602001909190505060a9565b6040518082815260200191505060405180910390f35b60886004808035906020019091908035906020019091905050608a565b005b80600060005083606481101560025790900160005b50819055505b5050565b6000600060005082606481101560025790900160005b5054905060c7565b91905056")
	testContractCodeDeployed = testContractCode[16:]
	testContractDeployed     = uint64(2)

	testEventEmitterCode = common.Hex2Bytes("60606040523415600e57600080fd5b7f57050ab73f6b9ebdd9f76b8d4997793f48cf956e965ee070551b9ca0bb71584e60405160405180910390a160358060476000396000f3006060604052600080fd00a165627a7a723058203f727efcad8b5811f8cb1fc2620ce5e8c63570d697aef968172de296ea3994140029")

	// Checkpoint oracle relative fields
	oracleAddr   common.Address
	signerKey, _ = crypto.GenerateKey()
	signerAddr   = crypto.PubkeyToAddress(signerKey.PublicKey)
)

var (
	// The block frequency for creating checkpoint(only used in test)
	sectionSize = big.NewInt(128)

	// The number of confirmations needed to generate a checkpoint(only used in test).
	processConfirms = big.NewInt(1)

	// The token bucket buffer limit for testing purpose.
	testBufLimit = uint64(1000000)

	// The buffer recharging speed for testing purpose.
	testBufRecharge = uint64(1000)
)

/*
contract test {

    uint256[100] data;

    function Put(uint256 addr, uint256 value) {
        data[addr] = value;
    }

    function Get(uint256 addr) constant returns (uint256 value) {
        return data[addr];
    }
}
*/

// prepare pre-commits specified number customized blocks into chain.
func prepare(n int, backend *backends.SimulatedBackend) {
	var (
		ctx    = context.Background()
		signer = types.HomesteadSigner{}
	)
	for i := 0; i < n; i++ {
		switch i {
		case 0:
			// Builtin-block
			//    number: 1
			//    txs:    2

			// deploy checkpoint contract
			auth, _ := bind.NewKeyedTransactorWithChainID(bankKey, big.NewInt(1337))
			oracleAddr, _, _, _ = contract.DeployCheckpointOracle(auth, backend, []common.Address{signerAddr}, sectionSize, processConfirms, big.NewInt(1))

			// bankUser transfers some ether to user1
			nonce, _ := backend.PendingNonceAt(ctx, bankAddr)
			tx, _ := types.SignTx(types.NewTransaction(nonce, userAddr1, big.NewInt(10_000_000_000_000_000), vars.TxGas, big.NewInt(vars.InitialBaseFee), nil), signer, bankKey)
			backend.SendTransaction(ctx, tx)
		case 1:
			// Builtin-block
			//    number: 2
			//    txs:    4

			bankNonce, _ := backend.PendingNonceAt(ctx, bankAddr)
			userNonce1, _ := backend.PendingNonceAt(ctx, userAddr1)

			// bankUser transfers more ether to user1
			tx1, _ := types.SignTx(types.NewTransaction(bankNonce, userAddr1, big.NewInt(1_000_000_000_000_000), vars.TxGas, big.NewInt(vars.InitialBaseFee), nil), signer, bankKey)
			backend.SendTransaction(ctx, tx1)

			// user1 relays ether to user2
			tx2, _ := types.SignTx(types.NewTransaction(userNonce1, userAddr2, big.NewInt(1_000_000_000_000_000), vars.TxGas, big.NewInt(vars.InitialBaseFee), nil), signer, userKey1)
			backend.SendTransaction(ctx, tx2)

			// user1 deploys a test contract
			tx3, _ := types.SignTx(types.NewContractCreation(userNonce1+1, big.NewInt(0), 200000, big.NewInt(vars.InitialBaseFee), testContractCode), signer, userKey1)
			backend.SendTransaction(ctx, tx3)
			testContractAddr = crypto.CreateAddress(userAddr1, userNonce1+1)

			// user1 deploys a event contract
			tx4, _ := types.SignTx(types.NewContractCreation(userNonce1+2, big.NewInt(0), 200000, big.NewInt(vars.InitialBaseFee), testEventEmitterCode), signer, userKey1)
			backend.SendTransaction(ctx, tx4)
		case 2:
			// Builtin-block
			//    number: 3
			//    txs:    2

			// bankUser transfer some ether to signer
			bankNonce, _ := backend.PendingNonceAt(ctx, bankAddr)
			tx1, _ := types.SignTx(types.NewTransaction(bankNonce, signerAddr, big.NewInt(1000000000), vars.TxGas, big.NewInt(vars.InitialBaseFee), nil), signer, bankKey)
			backend.SendTransaction(ctx, tx1)

			// invoke test contract
			data := common.Hex2Bytes("C16431B900000000000000000000000000000000000000000000000000000000000000010000000000000000000000000000000000000000000000000000000000000001")
			tx2, _ := types.SignTx(types.NewTransaction(bankNonce+1, testContractAddr, big.NewInt(0), 100000, big.NewInt(vars.InitialBaseFee), data), signer, bankKey)
			backend.SendTransaction(ctx, tx2)
		case 3:
			// Builtin-block
			//    number: 4
			//    txs:    1

			// invoke test contract
			bankNonce, _ := backend.PendingNonceAt(ctx, bankAddr)
			data := common.Hex2Bytes("C16431B900000000000000000000000000000000000000000000000000000000000000020000000000000000000000000000000000000000000000000000000000000002")
			tx, _ := types.SignTx(types.NewTransaction(bankNonce, testContractAddr, big.NewInt(0), 100000, big.NewInt(vars.InitialBaseFee), data), signer, bankKey)
			backend.SendTransaction(ctx, tx)
		}
		backend.Commit()
	}
}

// testIndexers creates a set of indexers with specified params for testing purpose.
func testIndexers(db ethdb.Database, odr light.OdrBackend, config *light.IndexerConfig, disablePruning bool) []*core.ChainIndexer {
	var indexers [3]*core.ChainIndexer
	indexers[0] = light.NewChtIndexer(db, odr, config.ChtSize, config.ChtConfirms, disablePruning)
	indexers[1] = core.NewBloomIndexer(db, config.BloomSize, config.BloomConfirms)
	indexers[2] = light.NewBloomTrieIndexer(db, odr, config.BloomSize, config.BloomTrieSize, disablePruning)
	// make bloomTrieIndexer as a child indexer of bloom indexer.
	indexers[1].AddChildIndexer(indexers[2])
	return indexers[:]
}

func newTestClientHandler(backend *backends.SimulatedBackend, odr *LesOdr, indexers []*core.ChainIndexer, db ethdb.Database, peers *serverPeerSet, ulcServers []string, ulcFraction int) (*clientHandler, func()) {
	var (
		evmux  = new(event.TypeMux)
		engine = ethash.NewFaker()
		gspec  = genesisT.Genesis{
			Config:   params.AllEthashProtocolChanges,
			Alloc:    genesisT.GenesisAlloc{bankAddr: {Balance: bankFunds}},
			GasLimit: 100000000,
			BaseFee:  big.NewInt(vars.InitialBaseFee),
		}
		oracle *checkpointoracle.CheckpointOracle
	)
	genesis := core.MustCommitGenesis(db, &gspec)
	chain, _ := light.NewLightChain(odr, gspec.Config, engine, nil)
	if indexers != nil {
		checkpointConfig := &ctypes.CheckpointOracleConfig{
			Address:   crypto.CreateAddress(bankAddr, 0),
			Signers:   []common.Address{signerAddr},
			Threshold: 1,
		}
		getLocal := func(index uint64) ctypes.TrustedCheckpoint {
			chtIndexer := indexers[0]
			sectionHead := chtIndexer.SectionHead(index)
			return ctypes.TrustedCheckpoint{
				SectionIndex: index,
				SectionHead:  sectionHead,
				CHTRoot:      light.GetChtRoot(db, index, sectionHead),
				BloomRoot:    light.GetBloomTrieRoot(db, index, sectionHead),
			}
		}
		oracle = checkpointoracle.New(checkpointConfig, getLocal)
	}
	client := &LightEthereum{
		lesCommons: lesCommons{
			genesis:     genesis.Hash(),
			config:      &ethconfig.Config{LightPeers: 100, NetworkId: NetworkId},
			chainConfig: params.AllEthashProtocolChanges,
			iConfig:     light.TestClientIndexerConfig,
			chainDb:     db,
			oracle:      oracle,
			chainReader: chain,
			closeCh:     make(chan struct{}),
		},
		peers:      peers,
		reqDist:    odr.retriever.dist,
		retriever:  odr.retriever,
		odr:        odr,
		engine:     engine,
		blockchain: chain,
		eventMux:   evmux,
		merger:     consensus.NewMerger(rawdb.NewMemoryDatabase()),
	}
	client.handler = newClientHandler(ulcServers, ulcFraction, nil, client)

	if client.oracle != nil {
		client.oracle.Start(backend)
	}
	client.handler.start()
	return client.handler, func() {
		client.handler.stop()
	}
}

func newTestServerHandler(blocks int, indexers []*core.ChainIndexer, db ethdb.Database, clock mclock.Clock) (*serverHandler, *backends.SimulatedBackend, func()) {
	var (
		gspec = genesisT.Genesis{
			Config:   params.AllEthashProtocolChanges,
			Alloc:    genesisT.GenesisAlloc{bankAddr: {Balance: bankFunds}},
			GasLimit: 100000000,
			BaseFee:  big.NewInt(vars.InitialBaseFee),
		}
		oracle *checkpointoracle.CheckpointOracle
	)
	genesis := core.MustCommitGenesis(db, &gspec)

	// create a simulation backend and pre-commit several customized block to the database.
	simulation := backends.NewSimulatedBackendWithDatabase(db, gspec.Alloc, 100000000)
	prepare(blocks, simulation)

	txpoolConfig := legacypool.DefaultConfig
	txpoolConfig.Journal = ""
<<<<<<< HEAD
	txpool := txpool.NewTxPool(txpoolConfig, gspec.Config, simulation.Blockchain())
	if indexers != nil {
		checkpointConfig := &ctypes.CheckpointOracleConfig{
			Address:   crypto.CreateAddress(bankAddr, 0),
			Signers:   []common.Address{signerAddr},
			Threshold: 1,
		}
		getLocal := func(index uint64) ctypes.TrustedCheckpoint {
			chtIndexer := indexers[0]
			sectionHead := chtIndexer.SectionHead(index)
			return ctypes.TrustedCheckpoint{
				SectionIndex: index,
				SectionHead:  sectionHead,
				CHTRoot:      light.GetChtRoot(db, index, sectionHead),
				BloomRoot:    light.GetBloomTrieRoot(db, index, sectionHead),
			}
		}
		oracle = checkpointoracle.New(checkpointConfig, getLocal)
	}
=======

	pool := legacypool.New(txpoolConfig, simulation.Blockchain())
	txpool, _ := txpool.New(new(big.Int).SetUint64(txpoolConfig.PriceLimit), simulation.Blockchain(), []txpool.SubPool{pool})

>>>>>>> a7e358d0
	server := &LesServer{
		lesCommons: lesCommons{
			genesis:     genesis.Hash(),
			config:      &ethconfig.Config{LightPeers: 100, NetworkId: NetworkId},
			chainConfig: params.AllEthashProtocolChanges,
			iConfig:     light.TestServerIndexerConfig,
			chainDb:     db,
			chainReader: simulation.Blockchain(),
			oracle:      oracle,
			closeCh:     make(chan struct{}),
		},
		peers:        newClientPeerSet(),
		servingQueue: newServingQueue(int64(time.Millisecond*10), 1),
		defParams: flowcontrol.ServerParams{
			BufLimit:    testBufLimit,
			MinRecharge: testBufRecharge,
		},
		fcManager: flowcontrol.NewClientManager(nil, clock),
	}
	server.costTracker, server.minCapacity = newCostTracker(db, server.config)
	server.costTracker.testCostList = testCostList(0) // Disable flow control mechanism.
	server.clientPool = vfs.NewClientPool(db, testBufRecharge, defaultConnectedBias, clock, alwaysTrueFn)
	server.clientPool.Start()
	server.clientPool.SetLimits(10000, 10000) // Assign enough capacity for clientpool
	server.handler = newServerHandler(server, simulation.Blockchain(), db, txpool, func() bool { return true })
	if server.oracle != nil {
		server.oracle.Start(simulation)
	}
	server.servingQueue.setThreads(4)
	server.handler.start()
	closer := func() { server.Stop() }
	return server.handler, simulation, closer
}

func alwaysTrueFn() bool {
	return true
}

// testPeer is a simulated peer to allow testing direct network calls.
type testPeer struct {
	cpeer *clientPeer
	speer *serverPeer

	net p2p.MsgReadWriter // Network layer reader/writer to simulate remote messaging
	app *p2p.MsgPipeRW    // Application layer reader/writer to simulate the local side
}

// handshakeWithServer executes the handshake with the remote server peer.
func (p *testPeer) handshakeWithServer(t *testing.T, td *big.Int, head common.Hash, headNum uint64, genesis common.Hash, forkID forkid.ID) {
	// It only works for the simulated client peer
	if p.cpeer == nil {
		t.Fatal("handshake for client peer only")
	}
	var sendList keyValueList
	sendList = sendList.add("protocolVersion", uint64(p.cpeer.version))
	sendList = sendList.add("networkId", uint64(NetworkId))
	sendList = sendList.add("headTd", td)
	sendList = sendList.add("headHash", head)
	sendList = sendList.add("headNum", headNum)
	sendList = sendList.add("genesisHash", genesis)
	if p.cpeer.version >= lpv4 {
		sendList = sendList.add("forkID", &forkID)
	}
	if err := p2p.ExpectMsg(p.app, StatusMsg, nil); err != nil {
		t.Fatalf("status recv: %v", err)
	}
	if err := p2p.Send(p.app, StatusMsg, &sendList); err != nil {
		t.Fatalf("status send: %v", err)
	}
}

// handshakeWithClient executes the handshake with the remote client peer.
func (p *testPeer) handshakeWithClient(t *testing.T, td *big.Int, head common.Hash, headNum uint64, genesis common.Hash, forkID forkid.ID, costList RequestCostList, recentTxLookup uint64) {
	// It only works for the simulated client peer
	if p.speer == nil {
		t.Fatal("handshake for server peer only")
	}
	var sendList keyValueList
	sendList = sendList.add("protocolVersion", uint64(p.speer.version))
	sendList = sendList.add("networkId", uint64(NetworkId))
	sendList = sendList.add("headTd", td)
	sendList = sendList.add("headHash", head)
	sendList = sendList.add("headNum", headNum)
	sendList = sendList.add("genesisHash", genesis)
	sendList = sendList.add("serveHeaders", nil)
	sendList = sendList.add("serveChainSince", uint64(0))
	sendList = sendList.add("serveStateSince", uint64(0))
	sendList = sendList.add("serveRecentState", uint64(core.TriesInMemory-4))
	sendList = sendList.add("txRelay", nil)
	sendList = sendList.add("flowControl/BL", testBufLimit)
	sendList = sendList.add("flowControl/MRR", testBufRecharge)
	sendList = sendList.add("flowControl/MRC", costList)
	if p.speer.version >= lpv4 {
		sendList = sendList.add("forkID", &forkID)
		sendList = sendList.add("recentTxLookup", recentTxLookup)
	}
	if err := p2p.ExpectMsg(p.app, StatusMsg, nil); err != nil {
		t.Fatalf("status recv: %v", err)
	}
	if err := p2p.Send(p.app, StatusMsg, &sendList); err != nil {
		t.Fatalf("status send: %v", err)
	}
}

// close terminates the local side of the peer, notifying the remote protocol
// manager of termination.
func (p *testPeer) close() {
	p.app.Close()
}

func newTestPeerPair(name string, version int, server *serverHandler, client *clientHandler, noInitAnnounce bool) (*testPeer, *testPeer, error) {
	// Create a message pipe to communicate through
	app, net := p2p.MsgPipe()

	// Generate a random id and create the peer
	var id enode.ID
	rand.Read(id[:])

	peer1 := newClientPeer(version, NetworkId, p2p.NewPeer(id, name, nil), net)
	peer2 := newServerPeer(version, NetworkId, false, p2p.NewPeer(id, name, nil), app)

	// Start the peer on a new thread
	errc1 := make(chan error, 1)
	errc2 := make(chan error, 1)
	go func() {
		select {
		case <-server.closeCh:
			errc1 <- p2p.DiscQuitting
		case errc1 <- server.handle(peer1):
		}
	}()
	go func() {
		select {
		case <-client.closeCh:
			errc2 <- p2p.DiscQuitting
		case errc2 <- client.handle(peer2, noInitAnnounce):
		}
	}()
	// Ensure the connection is established or exits when any error occurs
	for {
		select {
		case err := <-errc1:
			return nil, nil, fmt.Errorf("failed to establish protocol connection %v", err)
		case err := <-errc2:
			return nil, nil, fmt.Errorf("failed to establish protocol connection %v", err)
		default:
		}
		if peer1.serving.Load() && peer2.serving.Load() {
			break
		}
		time.Sleep(50 * time.Millisecond)
	}
	return &testPeer{cpeer: peer1, net: net, app: app}, &testPeer{speer: peer2, net: app, app: net}, nil
}

type indexerCallback func(*core.ChainIndexer, *core.ChainIndexer, *core.ChainIndexer)

// testClient represents a client object for testing with necessary auxiliary fields.
type testClient struct {
	clock   mclock.Clock
	db      ethdb.Database
	peer    *testPeer
	handler *clientHandler

	chtIndexer       *core.ChainIndexer
	bloomIndexer     *core.ChainIndexer
	bloomTrieIndexer *core.ChainIndexer
}

// newRawPeer creates a new server peer connects to the server and do the handshake.
func (client *testClient) newRawPeer(t *testing.T, name string, version int, recentTxLookup uint64) (*testPeer, func(), <-chan error) {
	// Create a message pipe to communicate through
	app, net := p2p.MsgPipe()

	// Generate a random id and create the peer
	var id enode.ID
	rand.Read(id[:])
	peer := newServerPeer(version, NetworkId, false, p2p.NewPeer(id, name, nil), net)

	// Start the peer on a new thread
	errCh := make(chan error, 1)
	go func() {
		select {
		case <-client.handler.closeCh:
			errCh <- p2p.DiscQuitting
		case errCh <- client.handler.handle(peer, false):
		}
	}()
	tp := &testPeer{
		app:   app,
		net:   net,
		speer: peer,
	}
	var (
		genesis = client.handler.backend.blockchain.Genesis()
		head    = client.handler.backend.blockchain.CurrentHeader()
		td      = client.handler.backend.blockchain.GetTd(head.Hash(), head.Number.Uint64())
	)
	forkID := forkid.NewID(client.handler.backend.blockchain.Config(), genesis.Hash(), head.Number.Uint64(), head.Time)
	tp.handshakeWithClient(t, td, head.Hash(), head.Number.Uint64(), genesis.Hash(), forkID, testCostList(0), recentTxLookup) // disable flow control by default

	// Ensure the connection is established or exits when any error occurs
	for {
		select {
		case <-errCh:
			return nil, nil, nil
		default:
		}
		if peer.serving.Load() {
			break
		}
		time.Sleep(50 * time.Millisecond)
	}
	closePeer := func() {
		tp.speer.close()
		tp.close()
	}
	return tp, closePeer, errCh
}

// testServer represents a server object for testing with necessary auxiliary fields.
type testServer struct {
	clock   mclock.Clock
	backend *backends.SimulatedBackend
	db      ethdb.Database
	peer    *testPeer
	handler *serverHandler

	chtIndexer       *core.ChainIndexer
	bloomIndexer     *core.ChainIndexer
	bloomTrieIndexer *core.ChainIndexer
}

// newRawPeer creates a new client peer connects to the server and do the handshake.
func (server *testServer) newRawPeer(t *testing.T, name string, version int) (*testPeer, func(), <-chan error) {
	// Create a message pipe to communicate through
	app, net := p2p.MsgPipe()

	// Generate a random id and create the peer
	var id enode.ID
	rand.Read(id[:])
	peer := newClientPeer(version, NetworkId, p2p.NewPeer(id, name, nil), net)

	// Start the peer on a new thread
	errCh := make(chan error, 1)
	go func() {
		select {
		case <-server.handler.closeCh:
			errCh <- p2p.DiscQuitting
		case errCh <- server.handler.handle(peer):
		}
	}()
	tp := &testPeer{
		app:   app,
		net:   net,
		cpeer: peer,
	}
	var (
		genesis = server.handler.blockchain.Genesis()
		head    = server.handler.blockchain.CurrentHeader()
		td      = server.handler.blockchain.GetTd(head.Hash(), head.Number.Uint64())
	)
	forkID := forkid.NewID(server.handler.blockchain.Config(), genesis.Hash(), head.Number.Uint64(), head.Time)
	tp.handshakeWithServer(t, td, head.Hash(), head.Number.Uint64(), genesis.Hash(), forkID)

	// Ensure the connection is established or exits when any error occurs
	for {
		select {
		case <-errCh:
			return nil, nil, nil
		default:
		}
		if peer.serving.Load() {
			break
		}
		time.Sleep(50 * time.Millisecond)
	}
	closePeer := func() {
		tp.cpeer.close()
		tp.close()
	}
	return tp, closePeer, errCh
}

// testnetConfig wraps all the configurations for testing network.
type testnetConfig struct {
	blocks      int
	protocol    int
	indexFn     indexerCallback
	ulcServers  []string
	ulcFraction int
	simClock    bool
	connect     bool
	nopruning   bool
}

func newClientServerEnv(t *testing.T, config testnetConfig) (*testServer, *testClient, func()) {
	var (
		sdb    = rawdb.NewMemoryDatabase()
		cdb    = rawdb.NewMemoryDatabase()
		speers = newServerPeerSet()
	)
	var clock mclock.Clock = &mclock.System{}
	if config.simClock {
		clock = &mclock.Simulated{}
	}
	dist := newRequestDistributor(speers, clock)
	rm := newRetrieveManager(speers, dist, func() time.Duration { return time.Millisecond * 500 })
	odr := NewLesOdr(cdb, light.TestClientIndexerConfig, speers, rm)

	sindexers := testIndexers(sdb, nil, light.TestServerIndexerConfig, true)
	cIndexers := testIndexers(cdb, odr, light.TestClientIndexerConfig, config.nopruning)

	scIndexer, sbIndexer, sbtIndexer := sindexers[0], sindexers[1], sindexers[2]
	ccIndexer, cbIndexer, cbtIndexer := cIndexers[0], cIndexers[1], cIndexers[2]
	odr.SetIndexers(ccIndexer, cbIndexer, cbtIndexer)

	server, b, serverClose := newTestServerHandler(config.blocks, sindexers, sdb, clock)
	client, clientClose := newTestClientHandler(b, odr, cIndexers, cdb, speers, config.ulcServers, config.ulcFraction)

	scIndexer.Start(server.blockchain)
	sbIndexer.Start(server.blockchain)
	ccIndexer.Start(client.backend.blockchain)
	cbIndexer.Start(client.backend.blockchain)

	if config.indexFn != nil {
		config.indexFn(scIndexer, sbIndexer, sbtIndexer)
	}
	var (
		err          error
		speer, cpeer *testPeer
	)
	if config.connect {
		done := make(chan struct{})
		client.syncEnd = func(_ *types.Header) { close(done) }
		cpeer, speer, err = newTestPeerPair("peer", config.protocol, server, client, false)
		if err != nil {
			t.Fatalf("Failed to connect testing peers %v", err)
		}
		select {
		case <-done:
		case <-time.After(10 * time.Second):
			t.Fatal("test peer did not connect and sync within 3s")
		}
	}
	s := &testServer{
		clock:            clock,
		backend:          b,
		db:               sdb,
		peer:             cpeer,
		handler:          server,
		chtIndexer:       scIndexer,
		bloomIndexer:     sbIndexer,
		bloomTrieIndexer: sbtIndexer,
	}
	c := &testClient{
		clock:            clock,
		db:               cdb,
		peer:             speer,
		handler:          client,
		chtIndexer:       ccIndexer,
		bloomIndexer:     cbIndexer,
		bloomTrieIndexer: cbtIndexer,
	}
	teardown := func() {
		if config.connect {
			speer.close()
			cpeer.close()
			cpeer.cpeer.close()
			speer.speer.close()
		}
		ccIndexer.Close()
		cbIndexer.Close()
		scIndexer.Close()
		sbIndexer.Close()
		dist.close()
		serverClose()
		b.Close()
		clientClose()
	}
	return s, c, teardown
}

// NewFuzzerPeer creates a client peer for test purposes, and also returns
// a function to close the peer: this is needed to avoid goroutine leaks in the
// exec queue.
func NewFuzzerPeer(version int) (p *clientPeer, closer func()) {
	p = newClientPeer(version, 0, p2p.NewPeer(enode.ID{}, "", nil), nil)
	return p, func() { p.peerCommons.close() }
}<|MERGE_RESOLUTION|>--- conflicted
+++ resolved
@@ -275,8 +275,10 @@
 
 	txpoolConfig := legacypool.DefaultConfig
 	txpoolConfig.Journal = ""
-<<<<<<< HEAD
-	txpool := txpool.NewTxPool(txpoolConfig, gspec.Config, simulation.Blockchain())
+
+	pool := legacypool.New(txpoolConfig, gspec.Config, simulation.Blockchain())
+	txpool, _ := txpool.New(new(big.Int).SetUint64(txpoolConfig.PriceLimit), simulation.Blockchain(), []txpool.SubPool{pool})
+
 	if indexers != nil {
 		checkpointConfig := &ctypes.CheckpointOracleConfig{
 			Address:   crypto.CreateAddress(bankAddr, 0),
@@ -295,12 +297,6 @@
 		}
 		oracle = checkpointoracle.New(checkpointConfig, getLocal)
 	}
-=======
-
-	pool := legacypool.New(txpoolConfig, simulation.Blockchain())
-	txpool, _ := txpool.New(new(big.Int).SetUint64(txpoolConfig.PriceLimit), simulation.Blockchain(), []txpool.SubPool{pool})
-
->>>>>>> a7e358d0
 	server := &LesServer{
 		lesCommons: lesCommons{
 			genesis:     genesis.Hash(),
