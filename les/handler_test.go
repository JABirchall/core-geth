--- conflicted
+++ resolved
@@ -627,13 +627,8 @@
 	signer := types.HomesteadSigner{}
 
 	// test error status by sending an underpriced transaction
-<<<<<<< HEAD
 	tx0, _ := types.SignTx(types.NewTransaction(0, userAddr1, big.NewInt(10000), vars.TxGas, nil, nil), signer, bankKey)
-	test(tx0, true, light.TxStatus{Status: txpool.TxStatusUnknown, Error: txpool.ErrUnderpriced.Error()})
-=======
-	tx0, _ := types.SignTx(types.NewTransaction(0, userAddr1, big.NewInt(10000), params.TxGas, nil, nil), signer, bankKey)
 	test(tx0, true, light.TxStatus{Status: txpool.TxStatusUnknown, Error: "transaction underpriced: tip needed 1, tip permitted 0"})
->>>>>>> a7e358d0
 
 	tx1, _ := types.SignTx(types.NewTransaction(0, userAddr1, big.NewInt(10000), vars.TxGas, big.NewInt(100000000000), nil), signer, bankKey)
 	test(tx1, false, light.TxStatus{Status: txpool.TxStatusUnknown}) // query before sending, should be unknown
