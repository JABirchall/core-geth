--- conflicted
+++ resolved
@@ -32,11 +32,8 @@
 	"github.com/ethereum/go-ethereum/light"
 	"github.com/ethereum/go-ethereum/log"
 	"github.com/ethereum/go-ethereum/p2p"
-<<<<<<< HEAD
 	"github.com/ethereum/go-ethereum/params/types/ctypes"
 	"github.com/ethereum/go-ethereum/params/vars"
-=======
->>>>>>> e501b3b0
 )
 
 // clientHandler is responsible for receiving and processing all incoming server
@@ -44,10 +41,7 @@
 type clientHandler struct {
 	ulc        *ulc
 	forkFilter forkid.Filter
-<<<<<<< HEAD
 	checkpoint *ctypes.TrustedCheckpoint
-=======
->>>>>>> e501b3b0
 	fetcher    *lightFetcher
 	downloader *downloader.Downloader
 	backend    *LightEthereum
@@ -60,11 +54,7 @@
 	syncEnd   func(header *types.Header) // Hook called when the syncing is done
 }
 
-<<<<<<< HEAD
 func newClientHandler(ulcServers []string, ulcFraction int, checkpoint *ctypes.TrustedCheckpoint, backend *LightEthereum) *clientHandler {
-=======
-func newClientHandler(ulcServers []string, ulcFraction int, backend *LightEthereum) *clientHandler {
->>>>>>> e501b3b0
 	handler := &clientHandler{
 		forkFilter: forkid.NewFilter(backend.blockchain),
 		backend:    backend,
@@ -78,13 +68,10 @@
 		handler.ulc = ulc
 		log.Info("Enable ultra light client mode")
 	}
-<<<<<<< HEAD
 	var height uint64
 	if checkpoint != nil {
 		height = (checkpoint.SectionIndex+1)*vars.CHTFrequency - 1
 	}
-=======
->>>>>>> e501b3b0
 	handler.fetcher = newLightFetcher(backend.blockchain, backend.engine, backend.peers, handler.ulc, backend.chainDb, backend.reqDist, handler.synchronise)
 	handler.downloader = downloader.New(0, backend.chainDb, backend.eventMux, nil, backend.blockchain, handler.removePeer)
 	handler.backend.peers.subscribe((*downloaderPeerNotify)(handler))
