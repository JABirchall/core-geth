// Copyright 2022 The go-ethereum Authors
// This file is part of the go-ethereum library.
//
// The go-ethereum library is free software: you can redistribute it and/or modify
// it under the terms of the GNU Lesser General Public License as published by
// the Free Software Foundation, either version 3 of the License, or
// (at your option) any later version.
//
// The go-ethereum library is distributed in the hope that it will be useful,
// but WITHOUT ANY WARRANTY; without even the implied warranty of
// MERCHANTABILITY or FITNESS FOR A PARTICULAR PURPOSE. See the
// GNU Lesser General Public License for more details.
//
// You should have received a copy of the GNU Lesser General Public License
// along with the go-ethereum library. If not, see <http://www.gnu.org/licenses/>.

package catalyst

import (
	"math/big"
	"testing"

	"github.com/ethereum/go-ethereum/beacon/engine"
	"github.com/ethereum/go-ethereum/common"
	"github.com/ethereum/go-ethereum/consensus/ethash"
	"github.com/ethereum/go-ethereum/core"
	"github.com/ethereum/go-ethereum/core/types"
	"github.com/ethereum/go-ethereum/crypto"
	"github.com/ethereum/go-ethereum/eth/downloader"
	"github.com/ethereum/go-ethereum/eth/ethconfig"
	"github.com/ethereum/go-ethereum/les"
	"github.com/ethereum/go-ethereum/node"
	"github.com/ethereum/go-ethereum/params"
	"github.com/ethereum/go-ethereum/params/types/genesisT"
	"github.com/ethereum/go-ethereum/params/vars"
	"github.com/ethereum/go-ethereum/trie"
)

var (
	// testKey is a private key to use for funding a tester account.
	testKey, _ = crypto.HexToECDSA("b71c71a67e1177ad4e901695e1b4b9ee17ae16c6668d313eac2f96dbcda3f291")

	// testAddr is the Ethereum address of the tester account.
	testAddr = crypto.PubkeyToAddress(testKey.PublicKey)

	testBalance = big.NewInt(2e18)
)

<<<<<<< HEAD
func generatePreMergeChain(n int) (*genesisT.Genesis, []*types.Header, []*types.Block) {
	db := rawdb.NewMemoryDatabase()
	config := params.AllEthashProtocolChanges
	genesis := &genesisT.Genesis{
		Config:    config,
		Alloc:     genesisT.GenesisAlloc{testAddr: {Balance: testBalance}},
=======
func generatePreMergeChain(pre, post int) (*core.Genesis, []*types.Header, []*types.Block, []*types.Header, []*types.Block) {
	config := *params.AllEthashProtocolChanges
	genesis := &core.Genesis{
		Config:    &config,
		Alloc:     core.GenesisAlloc{testAddr: {Balance: testBalance}},
>>>>>>> 18b641b0
		ExtraData: []byte("test genesis"),
		Timestamp: 9000,
		BaseFee:   big.NewInt(vars.InitialBaseFee),
	}
<<<<<<< HEAD
	gblock := core.GenesisToBlock(genesis, db)
	engine := ethash.NewFaker()
	blocks, _ := core.GenerateChain(config, gblock, engine, db, n, nil)
	totalDifficulty := big.NewInt(0)
=======
	// Pre-merge blocks
	db, preBLocks, _ := core.GenerateChainWithGenesis(genesis, ethash.NewFaker(), pre, nil)
	totalDifficulty := new(big.Int).Set(params.GenesisDifficulty)
>>>>>>> 18b641b0

	var preHeaders []*types.Header
	for _, b := range preBLocks {
		totalDifficulty.Add(totalDifficulty, b.Difficulty())
		preHeaders = append(preHeaders, b.Header())
	}
	config.TerminalTotalDifficulty = totalDifficulty
	// Post-merge blocks
	postBlocks, _ := core.GenerateChain(genesis.Config,
		preBLocks[len(preBLocks)-1], ethash.NewFaker(), db, post,
		func(i int, b *core.BlockGen) {
			b.SetPoS()
		})

	var postHeaders []*types.Header
	for _, b := range postBlocks {
		postHeaders = append(postHeaders, b.Header())
	}

	return genesis, preHeaders, preBLocks, postHeaders, postBlocks
}

func TestSetHeadBeforeTotalDifficulty(t *testing.T) {
	genesis, headers, blocks, _, _ := generatePreMergeChain(10, 0)
	n, lesService := startLesService(t, genesis, headers)
	defer n.Close()

	api := NewConsensusAPI(lesService)
	fcState := engine.ForkchoiceStateV1{
		HeadBlockHash:      blocks[5].Hash(),
		SafeBlockHash:      common.Hash{},
		FinalizedBlockHash: common.Hash{},
	}
	if _, err := api.ForkchoiceUpdatedV1(fcState, nil); err == nil {
		t.Errorf("fork choice updated before total terminal difficulty should fail")
	}
}

func TestExecutePayloadV1(t *testing.T) {
	genesis, headers, _, _, postBlocks := generatePreMergeChain(10, 2)
	n, lesService := startLesService(t, genesis, headers)
	lesService.Merger().ReachTTD()
	defer n.Close()

	api := NewConsensusAPI(lesService)
	fcState := engine.ForkchoiceStateV1{
		HeadBlockHash:      postBlocks[0].Hash(),
		SafeBlockHash:      common.Hash{},
		FinalizedBlockHash: common.Hash{},
	}
	if _, err := api.ForkchoiceUpdatedV1(fcState, nil); err != nil {
		t.Errorf("Failed to update head %v", err)
	}
	block := postBlocks[0]

	fakeBlock := types.NewBlock(&types.Header{
		ParentHash:  block.ParentHash(),
		UncleHash:   crypto.Keccak256Hash(nil),
		Coinbase:    block.Coinbase(),
		Root:        block.Root(),
		TxHash:      crypto.Keccak256Hash(nil),
		ReceiptHash: crypto.Keccak256Hash(nil),
		Bloom:       block.Bloom(),
		Difficulty:  big.NewInt(0),
		Number:      block.Number(),
		GasLimit:    block.GasLimit(),
		GasUsed:     block.GasUsed(),
		Time:        block.Time(),
		Extra:       block.Extra(),
		MixDigest:   block.MixDigest(),
		Nonce:       types.BlockNonce{},
		BaseFee:     block.BaseFee(),
	}, nil, nil, nil, trie.NewStackTrie(nil))

	_, err := api.ExecutePayloadV1(engine.ExecutableData{
		ParentHash:    fakeBlock.ParentHash(),
		FeeRecipient:  fakeBlock.Coinbase(),
		StateRoot:     fakeBlock.Root(),
		ReceiptsRoot:  fakeBlock.ReceiptHash(),
		LogsBloom:     fakeBlock.Bloom().Bytes(),
		Random:        fakeBlock.MixDigest(),
		Number:        fakeBlock.NumberU64(),
		GasLimit:      fakeBlock.GasLimit(),
		GasUsed:       fakeBlock.GasUsed(),
		Timestamp:     fakeBlock.Time(),
		ExtraData:     fakeBlock.Extra(),
		BaseFeePerGas: fakeBlock.BaseFee(),
		BlockHash:     fakeBlock.Hash(),
		Transactions:  encodeTransactions(fakeBlock.Transactions()),
	})
	if err != nil {
		t.Errorf("Failed to execute payload %v", err)
	}
	headHeader := api.les.BlockChain().CurrentHeader()
	if headHeader.Number.Uint64() != fakeBlock.NumberU64()-1 {
		t.Fatal("Unexpected chain head update")
	}
	fcState = engine.ForkchoiceStateV1{
		HeadBlockHash:      fakeBlock.Hash(),
		SafeBlockHash:      common.Hash{},
		FinalizedBlockHash: common.Hash{},
	}
	if _, err := api.ForkchoiceUpdatedV1(fcState, nil); err != nil {
		t.Fatal("Failed to update head")
	}
	headHeader = api.les.BlockChain().CurrentHeader()
	if headHeader.Number.Uint64() != fakeBlock.NumberU64() {
		t.Fatal("Failed to update chain head")
	}
}

func TestEth2DeepReorg(t *testing.T) {
	// TODO (MariusVanDerWijden) TestEth2DeepReorg is currently broken, because it tries to reorg
	// before the totalTerminalDifficulty threshold
	/*
		genesis, preMergeBlocks := generatePreMergeChain(core.TriesInMemory * 2)
		n, ethservice := startEthService(t, genesis, preMergeBlocks)
		defer n.Close()

		var (
			api    = NewConsensusAPI(ethservice, nil)
			parent = preMergeBlocks[len(preMergeBlocks)-core.TriesInMemory-1]
			head   = ethservice.BlockChain().CurrentBlock().NumberU64()
		)
		if ethservice.BlockChain().HasBlockAndState(parent.Hash(), parent.NumberU64()) {
			t.Errorf("Block %d not pruned", parent.NumberU64())
		}
		for i := 0; i < 10; i++ {
			execData, err := api.assembleBlock(AssembleBlockParams{
				ParentHash: parent.Hash(),
				Timestamp:  parent.Time() + 5,
			})
			if err != nil {
				t.Fatalf("Failed to create the executable data %v", err)
			}
			block, err := ExecutableDataToBlock(ethservice.BlockChain().Config(), parent.Header(), *execData)
			if err != nil {
				t.Fatalf("Failed to convert executable data to block %v", err)
			}
			newResp, err := api.ExecutePayload(*execData)
			if err != nil || newResp.Status != "VALID" {
				t.Fatalf("Failed to insert block: %v", err)
			}
			if ethservice.BlockChain().CurrentBlock().NumberU64() != head {
				t.Fatalf("Chain head shouldn't be updated")
			}
			if err := api.setCanonical(block.Hash()); err != nil {
				t.Fatalf("Failed to set head: %v", err)
			}
			if ethservice.BlockChain().CurrentBlock().NumberU64() != block.NumberU64() {
				t.Fatalf("Chain head should be updated")
			}
			parent, head = block, block.NumberU64()
		}
	*/
}

// startEthService creates a full node instance for testing.
func startLesService(t *testing.T, genesis *genesisT.Genesis, headers []*types.Header) (*node.Node, *les.LightEthereum) {
	t.Helper()

	n, err := node.New(&node.Config{})
	if err != nil {
		t.Fatal("can't create node:", err)
	}
	ethcfg := &ethconfig.Config{
		Genesis:        genesis,
		Ethash:         ethash.Config{PowMode: ethash.ModeFake},
		SyncMode:       downloader.LightSync,
		TrieDirtyCache: 256,
		TrieCleanCache: 256,
		LightPeers:     10,
	}
	lesService, err := les.New(n, ethcfg)
	if err != nil {
		t.Fatal("can't create eth service:", err)
	}
	if err := n.Start(); err != nil {
		t.Fatal("can't start node:", err)
	}
	if _, err := lesService.BlockChain().InsertHeaderChain(headers, 0); err != nil {
		n.Close()
		t.Fatal("can't import test headers:", err)
	}
	return n, lesService
}

func encodeTransactions(txs []*types.Transaction) [][]byte {
	var enc = make([][]byte, len(txs))
	for i, tx := range txs {
		enc[i], _ = tx.MarshalBinary()
	}
	return enc
}<|MERGE_RESOLUTION|>--- conflicted
+++ resolved
@@ -46,34 +46,18 @@
 	testBalance = big.NewInt(2e18)
 )
 
-<<<<<<< HEAD
-func generatePreMergeChain(n int) (*genesisT.Genesis, []*types.Header, []*types.Block) {
-	db := rawdb.NewMemoryDatabase()
-	config := params.AllEthashProtocolChanges
+func generatePreMergeChain(pre, post int) (*genesisT.Genesis, []*types.Header, []*types.Block, []*types.Header, []*types.Block) {
+	config := *params.AllEthashProtocolChanges
 	genesis := &genesisT.Genesis{
-		Config:    config,
+		Config:    &config,
 		Alloc:     genesisT.GenesisAlloc{testAddr: {Balance: testBalance}},
-=======
-func generatePreMergeChain(pre, post int) (*core.Genesis, []*types.Header, []*types.Block, []*types.Header, []*types.Block) {
-	config := *params.AllEthashProtocolChanges
-	genesis := &core.Genesis{
-		Config:    &config,
-		Alloc:     core.GenesisAlloc{testAddr: {Balance: testBalance}},
->>>>>>> 18b641b0
 		ExtraData: []byte("test genesis"),
 		Timestamp: 9000,
 		BaseFee:   big.NewInt(vars.InitialBaseFee),
 	}
-<<<<<<< HEAD
-	gblock := core.GenesisToBlock(genesis, db)
-	engine := ethash.NewFaker()
-	blocks, _ := core.GenerateChain(config, gblock, engine, db, n, nil)
-	totalDifficulty := big.NewInt(0)
-=======
 	// Pre-merge blocks
 	db, preBLocks, _ := core.GenerateChainWithGenesis(genesis, ethash.NewFaker(), pre, nil)
-	totalDifficulty := new(big.Int).Set(params.GenesisDifficulty)
->>>>>>> 18b641b0
+	totalDifficulty := new(big.Int).Set(vars.GenesisDifficulty)
 
 	var preHeaders []*types.Header
 	for _, b := range preBLocks {
