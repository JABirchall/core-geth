--- conflicted
+++ resolved
@@ -1,12 +1,8 @@
 [submodule "tests"]
 	path = tests/testdata
-<<<<<<< HEAD
 	url = https://github.com/etclabscore/tests
-=======
-	url = https://github.com/ethereum/tests
 	shallow = true
 [submodule "evm-benchmarks"]
 	path = tests/evm-benchmarks
 	url = https://github.com/ipsilon/evm-benchmarks
->>>>>>> 20356e57
 	shallow = true