// Copyright 2015 The go-ethereum Authors
// This file is part of go-ethereum.
//
// go-ethereum is free software: you can redistribute it and/or modify
// it under the terms of the GNU General Public License as published by
// the Free Software Foundation, either version 3 of the License, or
// (at your option) any later version.
//
// go-ethereum is distributed in the hope that it will be useful,
// but WITHOUT ANY WARRANTY; without even the implied warranty of
// MERCHANTABILITY or FITNESS FOR A PARTICULAR PURPOSE. See the
// GNU General Public License for more details.
//
// You should have received a copy of the GNU General Public License
// along with go-ethereum. If not, see <http://www.gnu.org/licenses/>.

// Package utils contains internal helper functions for go-ethereum commands.
package utils

import (
	"bytes"
	"context"
	"crypto/ecdsa"
	"encoding/hex"
	"errors"
	"fmt"
	"math"
	"math/big"
	"net"
	"net/http"
	"os"
	"os/user"
	"path/filepath"
	"runtime"
	godebug "runtime/debug"
	"strconv"
	"strings"
	"time"

	"github.com/ethereum/go-ethereum/accounts"
	"github.com/ethereum/go-ethereum/accounts/keystore"
	"github.com/ethereum/go-ethereum/common"
	"github.com/ethereum/go-ethereum/common/fdlimit"
	"github.com/ethereum/go-ethereum/consensus/ethash"
	"github.com/ethereum/go-ethereum/consensus/lyra2"

	"github.com/ethereum/go-ethereum/common/hexutil"
	"github.com/ethereum/go-ethereum/core"
	"github.com/ethereum/go-ethereum/core/rawdb"
	"github.com/ethereum/go-ethereum/core/txpool/legacypool"
	"github.com/ethereum/go-ethereum/core/types"
	"github.com/ethereum/go-ethereum/core/vm"
	"github.com/ethereum/go-ethereum/crypto"
	"github.com/ethereum/go-ethereum/crypto/kzg4844"
	"github.com/ethereum/go-ethereum/eth"
	"github.com/ethereum/go-ethereum/eth/catalyst"
	"github.com/ethereum/go-ethereum/eth/downloader"
	"github.com/ethereum/go-ethereum/eth/ethconfig"
	"github.com/ethereum/go-ethereum/eth/filters"
	"github.com/ethereum/go-ethereum/eth/gasprice"
	"github.com/ethereum/go-ethereum/eth/tracers"
	"github.com/ethereum/go-ethereum/ethdb"
	"github.com/ethereum/go-ethereum/ethdb/remotedb"
	"github.com/ethereum/go-ethereum/ethstats"
	"github.com/ethereum/go-ethereum/graphql"
	"github.com/ethereum/go-ethereum/internal/ethapi"
	"github.com/ethereum/go-ethereum/internal/flags"
	"github.com/ethereum/go-ethereum/les"
	lescatalyst "github.com/ethereum/go-ethereum/les/catalyst"
	"github.com/ethereum/go-ethereum/log"
	"github.com/ethereum/go-ethereum/metrics"
	"github.com/ethereum/go-ethereum/metrics/exp"
	"github.com/ethereum/go-ethereum/metrics/influxdb"
	"github.com/ethereum/go-ethereum/miner"
	"github.com/ethereum/go-ethereum/node"
	"github.com/ethereum/go-ethereum/p2p"
	"github.com/ethereum/go-ethereum/p2p/enode"
	"github.com/ethereum/go-ethereum/p2p/nat"
	"github.com/ethereum/go-ethereum/p2p/netutil"
	"github.com/ethereum/go-ethereum/params"
	"github.com/ethereum/go-ethereum/params/types/genesisT"
	"github.com/ethereum/go-ethereum/params/vars"
	"github.com/ethereum/go-ethereum/rlp"
	"github.com/ethereum/go-ethereum/rpc"
	"github.com/ethereum/go-ethereum/trie"
	"github.com/ethereum/go-ethereum/trie/triedb/hashdb"
	"github.com/ethereum/go-ethereum/trie/triedb/pathdb"
	pcsclite "github.com/gballet/go-libpcsclite"
	gopsutil "github.com/shirou/gopsutil/mem"
	"github.com/urfave/cli/v2"
)

// These are all the command line flags we support.
// If you add to this list, please remember to include the
// flag in the appropriate command definition.
//
// The flags are defined here so their names and help texts
// are the same for all commands.

var (
	// General settings
	DataDirFlag = &flags.DirectoryFlag{
		Name:     "datadir",
		Usage:    "Data directory for the databases and keystore",
		Value:    flags.DirectoryString(vars.DefaultDataDir()),
		Category: flags.EthCategory,
	}
	RemoteDBFlag = &cli.StringFlag{
		Name:     "remotedb",
		Usage:    "URL for remote database",
		Category: flags.LoggingCategory,
	}
	DBEngineFlag = &cli.StringFlag{
		Name:     "db.engine",
		Usage:    "Backing database implementation to use ('pebble' or 'leveldb')",
		Value:    node.DefaultConfig.DBEngine,
		Category: flags.EthCategory,
	}
	AncientFlag = &flags.DirectoryFlag{
		Name:     "datadir.ancient",
		Usage:    "Root directory for ancient data (default = inside chaindata)",
		Category: flags.EthCategory,
	}
	MinFreeDiskSpaceFlag = &flags.DirectoryFlag{
		Name:     "datadir.minfreedisk",
		Usage:    "Minimum free disk space in MB, once reached triggers auto shut down (default = --cache.gc converted to MB, 0 = disabled)",
		Category: flags.EthCategory,
	}
	KeyStoreDirFlag = &flags.DirectoryFlag{
		Name:     "keystore",
		Usage:    "Directory for the keystore (default = inside the datadir)",
		Category: flags.AccountCategory,
	}
	USBFlag = &cli.BoolFlag{
		Name:     "usb",
		Usage:    "Enable monitoring and management of USB hardware wallets",
		Category: flags.AccountCategory,
	}
	USBPathIDFlag = &cli.Uint64Flag{
		Name:  "usb.pathid",
		Usage: "Specify USB path ID per SLIP-0044 (1=all testnets, 60=ETH mainnet, 61=ETC mainnet)",
	}
	SmartCardDaemonPathFlag = &cli.StringFlag{
		Name:     "pcscdpath",
		Usage:    "Path to the smartcard daemon (pcscd) socket file",
		Value:    pcsclite.PCSCDSockName,
		Category: flags.AccountCategory,
	}
	NetworkIdFlag = &cli.Uint64Flag{
		Name:     "networkid",
		Usage:    "Explicitly set network id (integer)(For testnets: use --goerli, --sepolia, --holesky instead)",
		Value:    ethconfig.Defaults.NetworkId,
		Category: flags.EthCategory,
	}
	EthProtocolsFlag = &cli.StringFlag{
		Name:     "eth.protocols",
		Usage:    "Sets the Ethereum Protocol versions (first is primary)",
		Category: flags.EthCategory,
		Value: strings.Join(func() (strings []string) {
			for _, s := range ethconfig.Defaults.ProtocolVersions {
				strings = append(strings, strconv.Itoa(int(s)))
			}
			return
		}(), ","),
	}
	ClassicFlag = &cli.BoolFlag{
		Name:     "classic",
		Usage:    "Ethereum Classic network: pre-configured Ethereum Classic mainnet",
		Category: flags.EthCategory,
	}
	MainnetFlag = &cli.BoolFlag{
		Name:     "mainnet",
		Usage:    "Ethereum mainnet",
		Category: flags.EthCategory,
	}
	MintMeFlag = &cli.BoolFlag{
		Name:     "mintme",
		Usage:    "MintMe.com Coin mainnet: pre-configured MintMe.com Coin mainnet",
		Category: flags.EthCategory,
	}
	MordorFlag = &cli.BoolFlag{
		Name:     "mordor",
		Usage:    "Mordor network: Ethereum Classic's cross-client proof-of-work test network",
		Category: flags.EthCategory,
	}
	GoerliFlag = &cli.BoolFlag{
		Name:     "goerli",
		Usage:    "Görli network: pre-configured proof-of-authority test network",
		Category: flags.EthCategory,
	}
	SepoliaFlag = &cli.BoolFlag{
		Name:     "sepolia",
		Usage:    "Sepolia network: pre-configured proof-of-work test network",
		Category: flags.EthCategory,
	}
	HoleskyFlag = &cli.BoolFlag{
		Name:     "holesky",
		Usage:    "Holesky network: pre-configured proof-of-stake test network",
		Category: flags.EthCategory,
	}
	// Dev mode
	DeveloperFlag = &cli.BoolFlag{
		Name:     "dev",
		Usage:    "Ephemeral proof-of-authority network with a pre-funded developer account, mining enabled",
		Category: flags.DevCategory,
	}
	DeveloperPeriodFlag = &cli.Uint64Flag{
		Name:     "dev.period",
		Usage:    "Block period for proof-of-authority network to use in developer mode (0 = mine only if transaction pending)",
		Category: flags.DevCategory,
	}
	DeveloperPoWFlag = &cli.BoolFlag{
		Name:     "dev.pow",
		Usage:    "Ephemeral proof-of-work network with a pre-funded developer account, mining enabled",
		Category: flags.DevCategory,
	}
	DeveloperGasLimitFlag = &cli.Uint64Flag{
		Name:     "dev.gaslimit",
		Usage:    "Initial block gas limit",
		Value:    11500000,
		Category: flags.DevCategory,
	}

	IdentityFlag = &cli.StringFlag{
		Name:     "identity",
		Usage:    "Custom node name",
		Category: flags.NetworkingCategory,
	}
	DocRootFlag = &flags.DirectoryFlag{
		Name:     "docroot",
		Usage:    "Document Root for HTTPClient file scheme",
		Value:    flags.DirectoryString(flags.HomeDir()),
		Category: flags.APICategory,
	}
	ExitWhenSyncedFlag = &cli.BoolFlag{
		Name:     "exitwhensynced",
		Usage:    "Exits after block synchronisation completes",
		Category: flags.EthCategory,
	}

	// Dump command options.
	IterativeOutputFlag = &cli.BoolFlag{
		Name:  "iterative",
		Usage: "Print streaming JSON iteratively, delimited by newlines",
		Value: true,
	}
	ExcludeStorageFlag = &cli.BoolFlag{
		Name:  "nostorage",
		Usage: "Exclude storage entries (save db lookups)",
	}
	IncludeIncompletesFlag = &cli.BoolFlag{
		Name:  "incompletes",
		Usage: "Include accounts for which we don't have the address (missing preimage)",
	}
	ExcludeCodeFlag = &cli.BoolFlag{
		Name:  "nocode",
		Usage: "Exclude contract code (save db lookups)",
	}
	StartKeyFlag = &cli.StringFlag{
		Name:  "start",
		Usage: "Start position. Either a hash or address",
		Value: "0x0000000000000000000000000000000000000000000000000000000000000000",
	}
	DumpLimitFlag = &cli.Uint64Flag{
		Name:  "limit",
		Usage: "Max number of elements (0 = no limit)",
		Value: 0,
	}

	defaultSyncMode = ethconfig.Defaults.SyncMode
	SnapshotFlag    = &cli.BoolFlag{
		Name:     "snapshot",
		Usage:    `Enables snapshot-database mode (default = enable)`,
		Value:    true,
		Category: flags.EthCategory,
	}
	LightKDFFlag = &cli.BoolFlag{
		Name:     "lightkdf",
		Usage:    "Reduce key-derivation RAM & CPU usage at some expense of KDF strength",
		Category: flags.AccountCategory,
	}
	EthRequiredBlocksFlag = &cli.StringFlag{
		Name:     "eth.requiredblocks",
		Usage:    "Comma separated block number-to-hash mappings to require for peering (<number>=<hash>)",
		Category: flags.EthCategory,
	}
	BloomFilterSizeFlag = &cli.Uint64Flag{
		Name:     "bloomfilter.size",
		Usage:    "Megabytes of memory allocated to bloom-filter for pruning",
		Value:    2048,
		Category: flags.EthCategory,
	}
	OverrideShanghai = &cli.Uint64Flag{
		Name:     "override.shanghai",
		Usage:    "Manually specify the Shanghai fork timestamp, overriding the bundled setting",
		Category: flags.EthCategory,
	}
	OverrideCancun = &cli.Uint64Flag{
		Name:     "override.cancun",
		Usage:    "Manually specify the Cancun fork timestamp, overriding the bundled setting",
		Category: flags.EthCategory,
	}
	OverrideVerkle = &cli.Uint64Flag{
		Name:     "override.verkle",
		Usage:    "Manually specify the Verkle fork timestamp, overriding the bundled setting",
		Category: flags.EthCategory,
	}
	SyncModeFlag = &flags.TextMarshalerFlag{
		Name:     "syncmode",
		Usage:    `Blockchain sync mode ("snap", "full" or "light")`,
		Value:    &defaultSyncMode,
		Category: flags.StateCategory,
	}
	GCModeFlag = &cli.StringFlag{
		Name:     "gcmode",
		Usage:    `Blockchain garbage collection mode, only relevant in state.scheme=hash ("full", "archive")`,
		Value:    "full",
		Category: flags.StateCategory,
	}
	StateSchemeFlag = &cli.StringFlag{
		Name:     "state.scheme",
		Usage:    "Scheme to use for storing ethereum state ('hash' or 'path')",
		Value:    rawdb.HashScheme,
		Category: flags.StateCategory,
	}
	StateHistoryFlag = &cli.Uint64Flag{
		Name:     "history.state",
		Usage:    "Number of recent blocks to retain state history for (default = 90,000 blocks, 0 = entire chain)",
		Value:    ethconfig.Defaults.StateHistory,
		Category: flags.StateCategory,
	}
	TransactionHistoryFlag = &cli.Uint64Flag{
		Name:     "history.transactions",
		Usage:    "Number of recent blocks to maintain transactions index for (default = about one year, 0 = entire chain)",
		Value:    ethconfig.Defaults.TransactionHistory,
		Category: flags.StateCategory,
	}
	// Light server and client settings
	LightServeFlag = &cli.IntFlag{
		Name:     "light.serve",
		Usage:    "Maximum percentage of time allowed for serving LES requests (multi-threaded processing allows values over 100)",
		Value:    ethconfig.Defaults.LightServ,
		Category: flags.LightCategory,
	}
	LightIngressFlag = &cli.IntFlag{
		Name:     "light.ingress",
		Usage:    "Incoming bandwidth limit for serving light clients (kilobytes/sec, 0 = unlimited)",
		Value:    ethconfig.Defaults.LightIngress,
		Category: flags.LightCategory,
	}
	LightEgressFlag = &cli.IntFlag{
		Name:     "light.egress",
		Usage:    "Outgoing bandwidth limit for serving light clients (kilobytes/sec, 0 = unlimited)",
		Value:    ethconfig.Defaults.LightEgress,
		Category: flags.LightCategory,
	}
	LightMaxPeersFlag = &cli.IntFlag{
		Name:     "light.maxpeers",
		Usage:    "Maximum number of light clients to serve, or light servers to attach to",
		Value:    ethconfig.Defaults.LightPeers,
		Category: flags.LightCategory,
	}
	UltraLightServersFlag = &cli.StringFlag{
		Name:     "ulc.servers",
		Usage:    "List of trusted ultra-light servers",
		Value:    strings.Join(ethconfig.Defaults.UltraLightServers, ","),
		Category: flags.LightCategory,
	}
	UltraLightFractionFlag = &cli.IntFlag{
		Name:     "ulc.fraction",
		Usage:    "Minimum % of trusted ultra-light servers required to announce a new head",
		Value:    ethconfig.Defaults.UltraLightFraction,
		Category: flags.LightCategory,
	}
	UltraLightOnlyAnnounceFlag = &cli.BoolFlag{
		Name:     "ulc.onlyannounce",
		Usage:    "Ultra light server sends announcements only",
		Category: flags.LightCategory,
	}
	LightNoPruneFlag = &cli.BoolFlag{
		Name:     "light.nopruning",
		Usage:    "Disable ancient light chain data pruning",
		Category: flags.LightCategory,
	}
	LightNoSyncServeFlag = &cli.BoolFlag{
		Name:     "light.nosyncserve",
		Usage:    "Enables serving light clients before syncing",
		Category: flags.LightCategory,
	}

	// Ethash settings
	EthashCacheDirFlag = &flags.DirectoryFlag{
		Name:     "ethash.cachedir",
		Usage:    "Directory to store the ethash verification caches (default = inside the datadir)",
		Category: flags.EthashCategory,
	}
	EthashCachesInMemoryFlag = &cli.IntFlag{
		Name:     "ethash.cachesinmem",
		Usage:    "Number of recent ethash caches to keep in memory (16MB each)",
		Value:    ethconfig.Defaults.Ethash.CachesInMem,
		Category: flags.EthashCategory,
	}
	EthashCachesOnDiskFlag = &cli.IntFlag{
		Name:     "ethash.cachesondisk",
		Usage:    "Number of recent ethash caches to keep on disk (16MB each)",
		Value:    ethconfig.Defaults.Ethash.CachesOnDisk,
		Category: flags.EthashCategory,
	}
	EthashCachesLockMmapFlag = &cli.BoolFlag{
		Name:     "ethash.cacheslockmmap",
		Usage:    "Lock memory maps of recent ethash caches",
		Category: flags.EthashCategory,
	}
	EthashDatasetDirFlag = &flags.DirectoryFlag{
		Name:     "ethash.dagdir",
		Usage:    "Directory to store the ethash mining DAGs",
		Value:    flags.DirectoryString(ethconfig.Defaults.Ethash.DatasetDir),
		Category: flags.EthashCategory,
	}
	EthashDatasetsInMemoryFlag = &cli.IntFlag{
		Name:     "ethash.dagsinmem",
		Usage:    "Number of recent ethash mining DAGs to keep in memory (1+GB each)",
		Value:    ethconfig.Defaults.Ethash.DatasetsInMem,
		Category: flags.EthashCategory,
	}
	EthashDatasetsOnDiskFlag = &cli.IntFlag{
		Name:     "ethash.dagsondisk",
		Usage:    "Number of recent ethash mining DAGs to keep on disk (1+GB each)",
		Value:    ethconfig.Defaults.Ethash.DatasetsOnDisk,
		Category: flags.EthashCategory,
	}
	EthashDatasetsLockMmapFlag = &cli.BoolFlag{
		Name:     "ethash.dagslockmmap",
		Usage:    "Lock memory maps for recent ethash mining DAGs",
		Category: flags.EthashCategory,
	}
	EthashEpochLengthFlag = &cli.Int64Flag{
		Name:     "epoch.length",
		Usage:    "Sets epoch length for makecache & makedag commands",
		Value:    30000,
		Category: flags.EthashCategory,
	}

	// Transaction pool settings
	TxPoolLocalsFlag = &cli.StringFlag{
		Name:     "txpool.locals",
		Usage:    "Comma separated accounts to treat as locals (no flush, priority inclusion)",
		Category: flags.TxPoolCategory,
	}
	TxPoolNoLocalsFlag = &cli.BoolFlag{
		Name:     "txpool.nolocals",
		Usage:    "Disables price exemptions for locally submitted transactions",
		Category: flags.TxPoolCategory,
	}
	TxPoolJournalFlag = &cli.StringFlag{
		Name:     "txpool.journal",
		Usage:    "Disk journal for local transaction to survive node restarts",
		Value:    ethconfig.Defaults.TxPool.Journal,
		Category: flags.TxPoolCategory,
	}
	TxPoolRejournalFlag = &cli.DurationFlag{
		Name:     "txpool.rejournal",
		Usage:    "Time interval to regenerate the local transaction journal",
		Value:    ethconfig.Defaults.TxPool.Rejournal,
		Category: flags.TxPoolCategory,
	}
	TxPoolPriceLimitFlag = &cli.Uint64Flag{
		Name:     "txpool.pricelimit",
		Usage:    "Minimum gas price tip to enforce for acceptance into the pool",
		Value:    ethconfig.Defaults.TxPool.PriceLimit,
		Category: flags.TxPoolCategory,
	}
	TxPoolPriceBumpFlag = &cli.Uint64Flag{
		Name:     "txpool.pricebump",
		Usage:    "Price bump percentage to replace an already existing transaction",
		Value:    ethconfig.Defaults.TxPool.PriceBump,
		Category: flags.TxPoolCategory,
	}
	TxPoolAccountSlotsFlag = &cli.Uint64Flag{
		Name:     "txpool.accountslots",
		Usage:    "Minimum number of executable transaction slots guaranteed per account",
		Value:    ethconfig.Defaults.TxPool.AccountSlots,
		Category: flags.TxPoolCategory,
	}
	TxPoolGlobalSlotsFlag = &cli.Uint64Flag{
		Name:     "txpool.globalslots",
		Usage:    "Maximum number of executable transaction slots for all accounts",
		Value:    ethconfig.Defaults.TxPool.GlobalSlots,
		Category: flags.TxPoolCategory,
	}
	TxPoolAccountQueueFlag = &cli.Uint64Flag{
		Name:     "txpool.accountqueue",
		Usage:    "Maximum number of non-executable transaction slots permitted per account",
		Value:    ethconfig.Defaults.TxPool.AccountQueue,
		Category: flags.TxPoolCategory,
	}
	TxPoolGlobalQueueFlag = &cli.Uint64Flag{
		Name:     "txpool.globalqueue",
		Usage:    "Maximum number of non-executable transaction slots for all accounts",
		Value:    ethconfig.Defaults.TxPool.GlobalQueue,
		Category: flags.TxPoolCategory,
	}
	TxPoolLifetimeFlag = &cli.DurationFlag{
		Name:     "txpool.lifetime",
		Usage:    "Maximum amount of time non-executable transaction are queued",
		Value:    ethconfig.Defaults.TxPool.Lifetime,
		Category: flags.TxPoolCategory,
	}
	// Blob transaction pool settings
	BlobPoolDataDirFlag = &cli.StringFlag{
		Name:     "blobpool.datadir",
		Usage:    "Data directory to store blob transactions in",
		Value:    ethconfig.Defaults.BlobPool.Datadir,
		Category: flags.BlobPoolCategory,
	}
	BlobPoolDataCapFlag = &cli.Uint64Flag{
		Name:     "blobpool.datacap",
		Usage:    "Disk space to allocate for pending blob transactions (soft limit)",
		Value:    ethconfig.Defaults.BlobPool.Datacap,
		Category: flags.BlobPoolCategory,
	}
	BlobPoolPriceBumpFlag = &cli.Uint64Flag{
		Name:     "blobpool.pricebump",
		Usage:    "Price bump percentage to replace an already existing blob transaction",
		Value:    ethconfig.Defaults.BlobPool.PriceBump,
		Category: flags.BlobPoolCategory,
	}
	// Performance tuning settings
	CacheFlag = &cli.IntFlag{
		Name:     "cache",
		Usage:    "Megabytes of memory allocated to internal caching (default = 4096 mainnet full node, 128 light mode)",
		Value:    1024,
		Category: flags.PerfCategory,
	}
	CacheDatabaseFlag = &cli.IntFlag{
		Name:     "cache.database",
		Usage:    "Percentage of cache memory allowance to use for database io",
		Value:    50,
		Category: flags.PerfCategory,
	}
	CacheTrieFlag = &cli.IntFlag{
		Name:     "cache.trie",
		Usage:    "Percentage of cache memory allowance to use for trie caching (default = 15% full mode, 30% archive mode)",
		Value:    15,
		Category: flags.PerfCategory,
	}
	CacheGCFlag = &cli.IntFlag{
		Name:     "cache.gc",
		Usage:    "Percentage of cache memory allowance to use for trie pruning (default = 25% full mode, 0% archive mode)",
		Value:    25,
		Category: flags.PerfCategory,
	}
	CacheSnapshotFlag = &cli.IntFlag{
		Name:     "cache.snapshot",
		Usage:    "Percentage of cache memory allowance to use for snapshot caching (default = 10% full mode, 20% archive mode)",
		Value:    10,
		Category: flags.PerfCategory,
	}
	CacheNoPrefetchFlag = &cli.BoolFlag{
		Name:     "cache.noprefetch",
		Usage:    "Disable heuristic state prefetch during block import (less CPU and disk IO, more time waiting for data)",
		Category: flags.PerfCategory,
	}
	CachePreimagesFlag = &cli.BoolFlag{
		Name:     "cache.preimages",
		Usage:    "Enable recording the SHA3/keccak preimages of trie keys",
		Category: flags.PerfCategory,
	}
	CacheLogSizeFlag = &cli.IntFlag{
		Name:     "cache.blocklogs",
		Usage:    "Size (in number of blocks) of the log cache for filtering",
		Category: flags.PerfCategory,
		Value:    ethconfig.Defaults.FilterLogCacheSize,
	}
	FDLimitFlag = &cli.IntFlag{
		Name:     "fdlimit",
		Usage:    "Raise the open file descriptor resource limit (default = system fd limit)",
		Category: flags.PerfCategory,
	}
	CryptoKZGFlag = &cli.StringFlag{
		Name:     "crypto.kzg",
		Usage:    "KZG library implementation to use; gokzg (recommended) or ckzg",
		Value:    "gokzg",
		Category: flags.PerfCategory,
	}

	// Miner settings
	MiningEnabledFlag = &cli.BoolFlag{
		Name:     "mine",
		Usage:    "Enable mining",
		Category: flags.MinerCategory,
	}
	MinerThreadsFlag = &cli.IntFlag{
		Name:     "miner.threads",
		Usage:    "Number of CPU threads to use for mining",
		Value:    0,
		Category: flags.MinerCategory,
	}
	MinerNotifyFlag = &cli.StringFlag{
		Name:     "miner.notify",
		Usage:    "Comma separated HTTP URL list to notify of new work packages",
		Category: flags.MinerCategory,
	}
	MinerNotifyFullFlag = &cli.BoolFlag{
		Name:     "miner.notify.full",
		Usage:    "Notify with pending block headers instead of work packages",
		Category: flags.MinerCategory,
	}
	MinerGasLimitFlag = &cli.Uint64Flag{
		Name:     "miner.gaslimit",
		Usage:    "Target gas ceiling for mined blocks",
		Value:    ethconfig.Defaults.Miner.GasCeil,
		Category: flags.MinerCategory,
	}
	MinerGasPriceFlag = &flags.BigFlag{
		Name:     "miner.gasprice",
		Usage:    "Minimum gas price for mining a transaction",
		Value:    ethconfig.Defaults.Miner.GasPrice,
		Category: flags.MinerCategory,
	}
	MinerEtherbaseFlag = &cli.StringFlag{
		Name:     "miner.etherbase",
		Usage:    "0x prefixed public address for block mining rewards",
		Category: flags.MinerCategory,
	}
	MinerExtraDataFlag = &cli.StringFlag{
		Name:     "miner.extradata",
		Usage:    "Block extra data set by the miner (default = client version)",
		Category: flags.MinerCategory,
	}
	MinerRecommitIntervalFlag = &cli.DurationFlag{
		Name:     "miner.recommit",
		Usage:    "Time interval to recreate the block being mined",
		Value:    ethconfig.Defaults.Miner.Recommit,
		Category: flags.MinerCategory,
	}
	MinerNoVerifyFlag = &cli.BoolFlag{
		Name:     "miner.noverify",
		Usage:    "Disable remote sealing verification",
		Category: flags.MinerCategory,
	}
	MinerNewPayloadTimeout = &cli.DurationFlag{
		Name:     "miner.newpayload-timeout",
		Usage:    "Specify the maximum time allowance for creating a new payload",
		Value:    ethconfig.Defaults.Miner.NewPayloadTimeout,
		Category: flags.MinerCategory,
	}

	// Account settings
	UnlockedAccountFlag = &cli.StringFlag{
		Name:     "unlock",
		Usage:    "Comma separated list of accounts to unlock",
		Value:    "",
		Category: flags.AccountCategory,
	}
	PasswordFileFlag = &cli.PathFlag{
		Name:      "password",
		Usage:     "Password file to use for non-interactive password input",
		TakesFile: true,
		Category:  flags.AccountCategory,
	}
	ExternalSignerFlag = &cli.StringFlag{
		Name:     "signer",
		Usage:    "External signer (url or path to ipc file)",
		Value:    "",
		Category: flags.AccountCategory,
	}
	InsecureUnlockAllowedFlag = &cli.BoolFlag{
		Name:     "allow-insecure-unlock",
		Usage:    "Allow insecure account unlocking when account-related RPCs are exposed by http",
		Category: flags.AccountCategory,
	}

	// EVM settings
	VMEnableDebugFlag = &cli.BoolFlag{
		Name:     "vmdebug",
		Usage:    "Record information useful for VM and contract debugging",
		Category: flags.VMCategory,
	}

	// API options.
	RPCGlobalGasCapFlag = &cli.Uint64Flag{
		Name:     "rpc.gascap",
		Usage:    "Sets a cap on gas that can be used in eth_call/estimateGas (0=infinite)",
		Value:    ethconfig.Defaults.RPCGasCap,
		Category: flags.APICategory,
	}
	RPCGlobalEVMTimeoutFlag = &cli.DurationFlag{
		Name:     "rpc.evmtimeout",
		Usage:    "Sets a timeout used for eth_call (0=infinite)",
		Value:    ethconfig.Defaults.RPCEVMTimeout,
		Category: flags.APICategory,
	}
	RPCGlobalTxFeeCapFlag = &cli.Float64Flag{
		Name:     "rpc.txfeecap",
		Usage:    "Sets a cap on transaction fee (in ether) that can be sent via the RPC APIs (0 = no cap)",
		Value:    ethconfig.Defaults.RPCTxFeeCap,
		Category: flags.APICategory,
	}
	// Authenticated RPC HTTP settings
	AuthListenFlag = &cli.StringFlag{
		Name:     "authrpc.addr",
		Usage:    "Listening address for authenticated APIs",
		Value:    node.DefaultConfig.AuthAddr,
		Category: flags.APICategory,
	}
	AuthPortFlag = &cli.IntFlag{
		Name:     "authrpc.port",
		Usage:    "Listening port for authenticated APIs",
		Value:    node.DefaultConfig.AuthPort,
		Category: flags.APICategory,
	}
	AuthVirtualHostsFlag = &cli.StringFlag{
		Name:     "authrpc.vhosts",
		Usage:    "Comma separated list of virtual hostnames from which to accept requests (server enforced). Accepts '*' wildcard.",
		Value:    strings.Join(node.DefaultConfig.AuthVirtualHosts, ","),
		Category: flags.APICategory,
	}
	JWTSecretFlag = &flags.DirectoryFlag{
		Name:     "authrpc.jwtsecret",
		Usage:    "Path to a JWT secret to use for authenticated RPC endpoints",
		Category: flags.APICategory,
	}

	// Logging and debug settings
	EthStatsURLFlag = &cli.StringFlag{
		Name:     "ethstats",
		Usage:    "Reporting URL of a ethstats service (nodename:secret@host:port)",
		Category: flags.MetricsCategory,
	}
	FakePoWFlag = &cli.BoolFlag{
		Name:     "fakepow",
		Usage:    "Disables proof-of-work verification",
		Category: flags.LoggingCategory, // FIXME(meowsbits) Logging, really? Not Developer?
	}
	FakePoWPoissonFlag = &cli.BoolFlag{
		Name:     "fakepow.poisson",
		Usage:    "Disables proof-of-work verification and adds mining delay (Poisson) based on --miner.threads",
		Category: flags.LoggingCategory,
	}
	NoCompactionFlag = &cli.BoolFlag{
		Name:     "nocompaction",
		Usage:    "Disables db compaction after import",
		Category: flags.LoggingCategory,
	}

	// MISC settings
	SyncTargetFlag = &cli.PathFlag{
		Name:      "synctarget",
		Usage:     `File for containing the hex-encoded block-rlp as sync target(dev feature)`,
		TakesFile: true,
		Category:  flags.MiscCategory,
	}

	// RPC settings
	IPCDisabledFlag = &cli.BoolFlag{
		Name:     "ipcdisable",
		Usage:    "Disable the IPC-RPC server",
		Category: flags.APICategory,
	}
	IPCPathFlag = &flags.DirectoryFlag{
		Name:     "ipcpath",
		Usage:    "Filename for IPC socket/pipe within the datadir (explicit paths escape it)",
		Category: flags.APICategory,
	}
	HTTPEnabledFlag = &cli.BoolFlag{
		Name:     "http",
		Usage:    "Enable the HTTP-RPC server",
		Category: flags.APICategory,
	}
	HTTPListenAddrFlag = &cli.StringFlag{
		Name:     "http.addr",
		Usage:    "HTTP-RPC server listening interface",
		Value:    node.DefaultHTTPHost,
		Category: flags.APICategory,
	}
	HTTPPortFlag = &cli.IntFlag{
		Name:     "http.port",
		Usage:    "HTTP-RPC server listening port",
		Value:    node.DefaultHTTPPort,
		Category: flags.APICategory,
	}
	HTTPCORSDomainFlag = &cli.StringFlag{
		Name:     "http.corsdomain",
		Usage:    "Comma separated list of domains from which to accept cross origin requests (browser enforced)",
		Value:    "",
		Category: flags.APICategory,
	}
	HTTPVirtualHostsFlag = &cli.StringFlag{
		Name:     "http.vhosts",
		Usage:    "Comma separated list of virtual hostnames from which to accept requests (server enforced). Accepts '*' wildcard.",
		Value:    strings.Join(node.DefaultConfig.HTTPVirtualHosts, ","),
		Category: flags.APICategory,
	}
	HTTPApiFlag = &cli.StringFlag{
		Name:     "http.api",
		Usage:    "API's offered over the HTTP-RPC interface",
		Value:    "",
		Category: flags.APICategory,
	}
	HTTPPathPrefixFlag = &cli.StringFlag{
		Name:     "http.rpcprefix",
		Usage:    "HTTP path path prefix on which JSON-RPC is served. Use '/' to serve on all paths.",
		Value:    "",
		Category: flags.APICategory,
	}
	GraphQLEnabledFlag = &cli.BoolFlag{
		Name:     "graphql",
		Usage:    "Enable GraphQL on the HTTP-RPC server. Note that GraphQL can only be started if an HTTP server is started as well.",
		Category: flags.APICategory,
	}
	GraphQLCORSDomainFlag = &cli.StringFlag{
		Name:     "graphql.corsdomain",
		Usage:    "Comma separated list of domains from which to accept cross origin requests (browser enforced)",
		Value:    "",
		Category: flags.APICategory,
	}
	GraphQLVirtualHostsFlag = &cli.StringFlag{
		Name:     "graphql.vhosts",
		Usage:    "Comma separated list of virtual hostnames from which to accept requests (server enforced). Accepts '*' wildcard.",
		Value:    strings.Join(node.DefaultConfig.GraphQLVirtualHosts, ","),
		Category: flags.APICategory,
	}
	WSEnabledFlag = &cli.BoolFlag{
		Name:     "ws",
		Usage:    "Enable the WS-RPC server",
		Category: flags.APICategory,
	}
	WSListenAddrFlag = &cli.StringFlag{
		Name:     "ws.addr",
		Usage:    "WS-RPC server listening interface",
		Value:    node.DefaultWSHost,
		Category: flags.APICategory,
	}
	WSPortFlag = &cli.IntFlag{
		Name:     "ws.port",
		Usage:    "WS-RPC server listening port",
		Value:    node.DefaultWSPort,
		Category: flags.APICategory,
	}
	WSApiFlag = &cli.StringFlag{
		Name:     "ws.api",
		Usage:    "API's offered over the WS-RPC interface",
		Value:    "",
		Category: flags.APICategory,
	}
	WSAllowedOriginsFlag = &cli.StringFlag{
		Name:     "ws.origins",
		Usage:    "Origins from which to accept websockets requests",
		Value:    "",
		Category: flags.APICategory,
	}
	WSPathPrefixFlag = &cli.StringFlag{
		Name:     "ws.rpcprefix",
		Usage:    "HTTP path prefix on which JSON-RPC is served. Use '/' to serve on all paths.",
		Value:    "",
		Category: flags.APICategory,
	}
	ExecFlag = &cli.StringFlag{
		Name:     "exec",
		Usage:    "Execute JavaScript statement",
		Category: flags.APICategory,
	}
	PreloadJSFlag = &cli.StringFlag{
		Name:     "preload",
		Usage:    "Comma separated list of JavaScript files to preload into the console",
		Category: flags.APICategory,
	}
	AllowUnprotectedTxs = &cli.BoolFlag{
		Name:     "rpc.allow-unprotected-txs",
		Usage:    "Allow for unprotected (non EIP155 signed) transactions to be submitted via RPC",
		Category: flags.APICategory,
	}
	BatchRequestLimit = &cli.IntFlag{
		Name:     "rpc.batch-request-limit",
		Usage:    "Maximum number of requests in a batch",
		Value:    node.DefaultConfig.BatchRequestLimit,
		Category: flags.APICategory,
	}
	BatchResponseMaxSize = &cli.IntFlag{
		Name:     "rpc.batch-response-max-size",
		Usage:    "Maximum number of bytes returned from a batched call",
		Value:    node.DefaultConfig.BatchResponseMaxSize,
		Category: flags.APICategory,
	}
	EnablePersonal = &cli.BoolFlag{
		Name:     "rpc.enabledeprecatedpersonal",
		Usage:    "Enables the (deprecated) personal namespace",
		Category: flags.APICategory,
	}

	// Network Settings
	MaxPeersFlag = &cli.IntFlag{
		Name:     "maxpeers",
		Usage:    "Maximum number of network peers (network disabled if set to 0)",
		Value:    node.DefaultConfig.P2P.MaxPeers,
		Category: flags.NetworkingCategory,
	}
	MaxPendingPeersFlag = &cli.IntFlag{
		Name:     "maxpendpeers",
		Usage:    "Maximum number of pending connection attempts (defaults used if set to 0)",
		Value:    node.DefaultConfig.P2P.MaxPendingPeers,
		Category: flags.NetworkingCategory,
	}
	ListenPortFlag = &cli.IntFlag{
		Name:     "port",
		Usage:    "Network listening port",
		Value:    30303,
		Category: flags.NetworkingCategory,
	}
	BootnodesFlag = &cli.StringFlag{
		Name:     "bootnodes",
		Usage:    "Comma separated enode URLs for P2P discovery bootstrap",
		Value:    "",
		Category: flags.NetworkingCategory,
	}
	NodeKeyFileFlag = &cli.StringFlag{
		Name:     "nodekey",
		Usage:    "P2P node key file",
		Category: flags.NetworkingCategory,
	}
	NodeKeyHexFlag = &cli.StringFlag{
		Name:     "nodekeyhex",
		Usage:    "P2P node key as hex (for testing)",
		Category: flags.NetworkingCategory,
	}
	NATFlag = &cli.StringFlag{
		Name:     "nat",
		Usage:    "NAT port mapping mechanism (any|none|upnp|pmp|pmp:<IP>|extip:<IP>)",
		Value:    "any",
		Category: flags.NetworkingCategory,
	}
	NoDiscoverFlag = &cli.BoolFlag{
		Name:     "nodiscover",
		Usage:    "Disables the peer discovery mechanism (manual peer addition)",
		Category: flags.NetworkingCategory,
	}
	DiscoveryV4Flag = &cli.BoolFlag{
		Name:     "discovery.v4",
		Aliases:  []string{"discv4"},
		Usage:    "Enables the V4 discovery mechanism",
		Category: flags.NetworkingCategory,
		Value:    true,
	}
	DiscoveryV5Flag = &cli.BoolFlag{
		Name:     "discovery.v5",
		Aliases:  []string{"discv5"},
		Usage:    "Enables the experimental RLPx V5 (Topic Discovery) mechanism",
		Category: flags.NetworkingCategory,
	}
	NetrestrictFlag = &cli.StringFlag{
		Name:     "netrestrict",
		Usage:    "Restricts network communication to the given IP networks (CIDR masks)",
		Category: flags.NetworkingCategory,
	}
	DNSDiscoveryFlag = &cli.StringFlag{
		Name:     "discovery.dns",
		Usage:    "Sets DNS discovery entry points (use \"\" to disable DNS)",
		Category: flags.NetworkingCategory,
	}
	DiscoveryPortFlag = &cli.IntFlag{
		Name:     "discovery.port",
		Usage:    "Use a custom UDP port for P2P discovery",
		Value:    30303,
		Category: flags.NetworkingCategory,
	}

	// Console
	JSpathFlag = &flags.DirectoryFlag{
		Name:     "jspath",
		Usage:    "JavaScript root path for `loadScript`",
		Value:    flags.DirectoryString("."),
		Category: flags.APICategory,
	}
	HttpHeaderFlag = &cli.StringSliceFlag{
		Name:     "header",
		Aliases:  []string{"H"},
		Usage:    "Pass custom headers to the RPC server when using --" + RemoteDBFlag.Name + " or the geth attach console. This flag can be given multiple times.",
		Category: flags.APICategory,
	}

	// Gas price oracle settings
	GpoBlocksFlag = &cli.IntFlag{
		Name:     "gpo.blocks",
		Usage:    "Number of recent blocks to check for gas prices",
		Value:    ethconfig.Defaults.GPO.Blocks,
		Category: flags.GasPriceCategory,
	}
	GpoPercentileFlag = &cli.IntFlag{
		Name:     "gpo.percentile",
		Usage:    "Suggested gas price is the given percentile of a set of recent transaction gas prices",
		Value:    ethconfig.Defaults.GPO.Percentile,
		Category: flags.GasPriceCategory,
	}
	GpoMaxGasPriceFlag = &cli.Int64Flag{
		Name:     "gpo.maxprice",
		Usage:    "Maximum transaction priority fee (or gasprice before London fork) to be recommended by gpo",
		Value:    ethconfig.Defaults.GPO.MaxPrice.Int64(),
		Category: flags.GasPriceCategory,
	}
	GpoIgnoreGasPriceFlag = &cli.Int64Flag{
		Name:     "gpo.ignoreprice",
		Usage:    "Gas price below which gpo will ignore transactions",
		Value:    ethconfig.Defaults.GPO.IgnorePrice.Int64(),
		Category: flags.GasPriceCategory,
	}

	// Metrics flags
	MetricsEnabledFlag = &cli.BoolFlag{
		Name:     "metrics",
		Usage:    "Enable metrics collection and reporting",
		Category: flags.MetricsCategory,
	}
	MetricsEnabledExpensiveFlag = &cli.BoolFlag{
		Name:     "metrics.expensive",
		Usage:    "Enable expensive metrics collection and reporting",
		Category: flags.MetricsCategory,
	}

	// MetricsHTTPFlag defines the endpoint for a stand-alone metrics HTTP endpoint.
	// Since the pprof service enables sensitive/vulnerable behavior, this allows a user
	// to enable a public-OK metrics endpoint without having to worry about ALSO exposing
	// other profiling behavior or information.
	MetricsHTTPFlag = &cli.StringFlag{
		Name:     "metrics.addr",
		Usage:    `Enable stand-alone metrics HTTP server listening interface.`,
		Category: flags.MetricsCategory,
	}
	MetricsPortFlag = &cli.IntFlag{
		Name: "metrics.port",
		Usage: `Metrics HTTP server listening port.
Please note that --` + MetricsHTTPFlag.Name + ` must be set to start the server.`,
		Value:    metrics.DefaultConfig.Port,
		Category: flags.MetricsCategory,
	}
	MetricsEnableInfluxDBFlag = &cli.BoolFlag{
		Name:     "metrics.influxdb",
		Usage:    "Enable metrics export/push to an external InfluxDB database",
		Category: flags.MetricsCategory,
	}
	MetricsInfluxDBEndpointFlag = &cli.StringFlag{
		Name:     "metrics.influxdb.endpoint",
		Usage:    "InfluxDB API endpoint to report metrics to",
		Value:    metrics.DefaultConfig.InfluxDBEndpoint,
		Category: flags.MetricsCategory,
	}
	MetricsInfluxDBDatabaseFlag = &cli.StringFlag{
		Name:     "metrics.influxdb.database",
		Usage:    "InfluxDB database name to push reported metrics to",
		Value:    metrics.DefaultConfig.InfluxDBDatabase,
		Category: flags.MetricsCategory,
	}
	MetricsInfluxDBUsernameFlag = &cli.StringFlag{
		Name:     "metrics.influxdb.username",
		Usage:    "Username to authorize access to the database",
		Value:    metrics.DefaultConfig.InfluxDBUsername,
		Category: flags.MetricsCategory,
	}
	MetricsInfluxDBPasswordFlag = &cli.StringFlag{
		Name:     "metrics.influxdb.password",
		Usage:    "Password to authorize access to the database",
		Value:    metrics.DefaultConfig.InfluxDBPassword,
		Category: flags.MetricsCategory,
	}
	// Tags are part of every measurement sent to InfluxDB. Queries on tags are faster in InfluxDB.
	// For example `host` tag could be used so that we can group all nodes and average a measurement
	// across all of them, but also so that we can select a specific node and inspect its measurements.
	// https://docs.influxdata.com/influxdb/v1.4/concepts/key_concepts/#tag-key
	MetricsInfluxDBTagsFlag = &cli.StringFlag{
		Name:     "metrics.influxdb.tags",
		Usage:    "Comma-separated InfluxDB tags (key/values) attached to all measurements",
		Value:    metrics.DefaultConfig.InfluxDBTags,
		Category: flags.MetricsCategory,
	}
	EWASMInterpreterFlag = &cli.StringFlag{
		Name:  "vm.ewasm",
		Usage: "External ewasm configuration (default = built-in interpreter)",
		Value: "",
	}
	EVMInterpreterFlag = &cli.StringFlag{
		Name:  "vm.evm",
		Usage: "External EVM configuration (default = built-in interpreter)",
		Value: "",
	}
	ECBP1100Flag = &cli.Uint64Flag{
		Name:  "ecbp1100",
		Usage: "Configure ECBP-1100 (MESS) block activation number",
		Value: math.MaxUint64,
	}
	ECBP1100NoDisableFlag = &cli.BoolFlag{
		Name:  "ecbp1100.nodisable",
		Usage: "Short-circuit ECBP-1100 (MESS) disable mechanisms; (yields a permanent-once-activated state, deactivating auto-shutoff mechanisms)",
	}

	MetricsEnableInfluxDBV2Flag = &cli.BoolFlag{
		Name:     "metrics.influxdbv2",
		Usage:    "Enable metrics export/push to an external InfluxDB v2 database",
		Category: flags.MetricsCategory,
	}

	MetricsInfluxDBTokenFlag = &cli.StringFlag{
		Name:     "metrics.influxdb.token",
		Usage:    "Token to authorize access to the database (v2 only)",
		Value:    metrics.DefaultConfig.InfluxDBToken,
		Category: flags.MetricsCategory,
	}

	MetricsInfluxDBBucketFlag = &cli.StringFlag{
		Name:     "metrics.influxdb.bucket",
		Usage:    "InfluxDB bucket name to push reported metrics to (v2 only)",
		Value:    metrics.DefaultConfig.InfluxDBBucket,
		Category: flags.MetricsCategory,
	}

	MetricsInfluxDBOrganizationFlag = &cli.StringFlag{
		Name:     "metrics.influxdb.organization",
		Usage:    "InfluxDB organization name (v2 only)",
		Value:    metrics.DefaultConfig.InfluxDBOrganization,
		Category: flags.MetricsCategory,
	}
)

var (
	// TestnetFlags is the flag group of all built-in supported testnets.
	TestnetFlags = []cli.Flag{
		GoerliFlag,
		SepoliaFlag,
<<<<<<< HEAD
		MordorFlag,
=======
		HoleskyFlag,
>>>>>>> 7371b381
	}
	// NetworkFlags is the flag group of all built-in supported networks.
	NetworkFlags = append([]cli.Flag{
		MainnetFlag,
		ClassicFlag,
		MintMeFlag,
	}, TestnetFlags...)

	// DatabasePathFlags is the flag group of all database path flags.
	DatabasePathFlags = []cli.Flag{
		DataDirFlag,
		AncientFlag,
		RemoteDBFlag,
		HttpHeaderFlag,
	}
)

func init() {
	if rawdb.PebbleEnabled {
		DatabasePathFlags = append(DatabasePathFlags, DBEngineFlag)
	}
}

// MakeDataDir retrieves the currently requested data directory, terminating
// if none (or the empty string) is specified. If the node is starting a testnet,
// then a subdirectory of the specified datadir will be used.
func MakeDataDir(ctx *cli.Context) string {
	if path := ctx.String(DataDirFlag.Name); path != "" {
<<<<<<< HEAD
		return dataDirPathForCtxChainConfig(ctx, path)
=======
		if ctx.Bool(GoerliFlag.Name) {
			return filepath.Join(path, "goerli")
		}
		if ctx.Bool(SepoliaFlag.Name) {
			return filepath.Join(path, "sepolia")
		}
		if ctx.Bool(HoleskyFlag.Name) {
			return filepath.Join(path, "holesky")
		}
		return path
>>>>>>> 7371b381
	}
	Fatalf("Cannot determine default data directory, please set manually (--%s)", DataDirFlag.Name)
	return ""
}

// setNodeKey creates a node key from set command line flags, either loading it
// from a file or as a specified hex value. If neither flags were provided, this
// method returns nil and an emphemeral key is to be generated.
func setNodeKey(ctx *cli.Context, cfg *p2p.Config) {
	var (
		hex  = ctx.String(NodeKeyHexFlag.Name)
		file = ctx.String(NodeKeyFileFlag.Name)
		key  *ecdsa.PrivateKey
		err  error
	)
	switch {
	case file != "" && hex != "":
		Fatalf("Options %q and %q are mutually exclusive", NodeKeyFileFlag.Name, NodeKeyHexFlag.Name)
	case file != "":
		if key, err = crypto.LoadECDSA(file); err != nil {
			Fatalf("Option %q: %v", NodeKeyFileFlag.Name, err)
		}
		cfg.PrivateKey = key
	case hex != "":
		if key, err = crypto.HexToECDSA(hex); err != nil {
			Fatalf("Option %q: %v", NodeKeyHexFlag.Name, err)
		}
		cfg.PrivateKey = key
	}
}

// setNodeUserIdent creates the user identifier from CLI flags.
func setNodeUserIdent(ctx *cli.Context, cfg *node.Config) {
	if identity := ctx.String(IdentityFlag.Name); len(identity) > 0 {
		cfg.UserIdent = identity
	}
}

// setBootstrapNodes creates a list of bootstrap nodes from the command line
// flags, reverting to pre-configured ones if none have been specified.
func setBootstrapNodes(ctx *cli.Context, cfg *p2p.Config) {
	urls := params.MainnetBootnodes
	switch {
	case ctx.IsSet(BootnodesFlag.Name):
		urls = SplitAndTrim(ctx.String(BootnodesFlag.Name))
<<<<<<< HEAD
	case ctx.Bool(ClassicFlag.Name):
		urls = params.ClassicBootnodes
	case ctx.Bool(MintMeFlag.Name):
		urls = params.MintMeBootnodes
	case ctx.Bool(MordorFlag.Name):
		urls = params.MordorBootnodes
=======
	case ctx.Bool(HoleskyFlag.Name):
		urls = params.HoleskyBootnodes
>>>>>>> 7371b381
	case ctx.Bool(SepoliaFlag.Name):
		urls = params.SepoliaBootnodes
	case ctx.Bool(GoerliFlag.Name):
		urls = params.GoerliBootnodes
	}

	// don't apply defaults if BootstrapNodes is already set
	if cfg.BootstrapNodes != nil {
		return
	}

	cfg.BootstrapNodes = make([]*enode.Node, 0, len(urls))
	for _, url := range urls {
		if url != "" {
			node, err := enode.Parse(enode.ValidSchemes, url)
			if err != nil {
				log.Crit("Bootstrap URL invalid", "enode", url, "err", err)
				continue
			}
			cfg.BootstrapNodes = append(cfg.BootstrapNodes, node)
		}
	}
}

// setBootstrapNodesV5 creates a list of bootstrap nodes from the command line
// flags, reverting to pre-configured ones if none have been specified.
func setBootstrapNodesV5(ctx *cli.Context, cfg *p2p.Config) {
	urls := params.V5Bootnodes
	switch {
	case ctx.IsSet(BootnodesFlag.Name):
		urls = SplitAndTrim(ctx.String(BootnodesFlag.Name))
	case ctx.IsSet(ClassicFlag.Name):
		urls = params.ClassicBootnodes
	case ctx.IsSet(MordorFlag.Name):
		urls = params.MordorBootnodes
	case ctx.Bool(GoerliFlag.Name):
		urls = params.GoerliBootnodes
	case ctx.Bool(MintMeFlag.Name):
		urls = params.MintMeBootnodes
	case cfg.BootstrapNodesV5 != nil:
		return // already set, don't apply defaults.
	}

	cfg.BootstrapNodesV5 = make([]*enode.Node, 0, len(urls))
	for _, url := range urls {
		if url != "" {
			node, err := enode.Parse(enode.ValidSchemes, url)
			if err != nil {
				log.Error("Bootstrap URL invalid", "enode", url, "err", err)
				continue
			}
			cfg.BootstrapNodesV5 = append(cfg.BootstrapNodesV5, node)
		}
	}
}

// setListenAddress creates TCP/UDP listening address strings from set command
// line flags
func setListenAddress(ctx *cli.Context, cfg *p2p.Config) {
	if ctx.IsSet(ListenPortFlag.Name) {
		cfg.ListenAddr = fmt.Sprintf(":%d", ctx.Int(ListenPortFlag.Name))
	}
	if ctx.IsSet(DiscoveryPortFlag.Name) {
		cfg.DiscAddr = fmt.Sprintf(":%d", ctx.Int(DiscoveryPortFlag.Name))
	}
}

// setNAT creates a port mapper from command line flags.
func setNAT(ctx *cli.Context, cfg *p2p.Config) {
	if ctx.IsSet(NATFlag.Name) {
		natif, err := nat.Parse(ctx.String(NATFlag.Name))
		if err != nil {
			Fatalf("Option %s: %v", NATFlag.Name, err)
		}
		cfg.NAT = natif
	}
}

// SplitAndTrim splits input separated by a comma
// and trims excessive white space from the substrings.
func SplitAndTrim(input string) (ret []string) {
	l := strings.Split(input, ",")
	for _, r := range l {
		if r = strings.TrimSpace(r); r != "" {
			ret = append(ret, r)
		}
	}
	return ret
}

// setHTTP creates the HTTP RPC listener interface string from the set
// command line flags, returning empty if the HTTP endpoint is disabled.
func setHTTP(ctx *cli.Context, cfg *node.Config) {
	if ctx.Bool(HTTPEnabledFlag.Name) && cfg.HTTPHost == "" {
		cfg.HTTPHost = "127.0.0.1"
		if ctx.IsSet(HTTPListenAddrFlag.Name) {
			cfg.HTTPHost = ctx.String(HTTPListenAddrFlag.Name)
		}
	}

	if ctx.IsSet(HTTPPortFlag.Name) {
		cfg.HTTPPort = ctx.Int(HTTPPortFlag.Name)
	}

	if ctx.IsSet(AuthListenFlag.Name) {
		cfg.AuthAddr = ctx.String(AuthListenFlag.Name)
	}

	if ctx.IsSet(AuthPortFlag.Name) {
		cfg.AuthPort = ctx.Int(AuthPortFlag.Name)
	}

	if ctx.IsSet(AuthVirtualHostsFlag.Name) {
		cfg.AuthVirtualHosts = SplitAndTrim(ctx.String(AuthVirtualHostsFlag.Name))
	}

	if ctx.IsSet(HTTPCORSDomainFlag.Name) {
		cfg.HTTPCors = SplitAndTrim(ctx.String(HTTPCORSDomainFlag.Name))
	}

	if ctx.IsSet(HTTPApiFlag.Name) {
		cfg.HTTPModules = SplitAndTrim(ctx.String(HTTPApiFlag.Name))
	}

	if ctx.IsSet(HTTPVirtualHostsFlag.Name) {
		cfg.HTTPVirtualHosts = SplitAndTrim(ctx.String(HTTPVirtualHostsFlag.Name))
	}

	if ctx.IsSet(HTTPPathPrefixFlag.Name) {
		cfg.HTTPPathPrefix = ctx.String(HTTPPathPrefixFlag.Name)
	}
	if ctx.IsSet(AllowUnprotectedTxs.Name) {
		cfg.AllowUnprotectedTxs = ctx.Bool(AllowUnprotectedTxs.Name)
	}

	if ctx.IsSet(BatchRequestLimit.Name) {
		cfg.BatchRequestLimit = ctx.Int(BatchRequestLimit.Name)
	}

	if ctx.IsSet(BatchResponseMaxSize.Name) {
		cfg.BatchResponseMaxSize = ctx.Int(BatchResponseMaxSize.Name)
	}
}

// setGraphQL creates the GraphQL listener interface string from the set
// command line flags, returning empty if the GraphQL endpoint is disabled.
func setGraphQL(ctx *cli.Context, cfg *node.Config) {
	if ctx.IsSet(GraphQLCORSDomainFlag.Name) {
		cfg.GraphQLCors = SplitAndTrim(ctx.String(GraphQLCORSDomainFlag.Name))
	}
	if ctx.IsSet(GraphQLVirtualHostsFlag.Name) {
		cfg.GraphQLVirtualHosts = SplitAndTrim(ctx.String(GraphQLVirtualHostsFlag.Name))
	}
}

// setWS creates the WebSocket RPC listener interface string from the set
// command line flags, returning empty if the HTTP endpoint is disabled.
func setWS(ctx *cli.Context, cfg *node.Config) {
	if ctx.Bool(WSEnabledFlag.Name) && cfg.WSHost == "" {
		cfg.WSHost = "127.0.0.1"
		if ctx.IsSet(WSListenAddrFlag.Name) {
			cfg.WSHost = ctx.String(WSListenAddrFlag.Name)
		}
	}
	if ctx.IsSet(WSPortFlag.Name) {
		cfg.WSPort = ctx.Int(WSPortFlag.Name)
	}

	if ctx.IsSet(WSAllowedOriginsFlag.Name) {
		cfg.WSOrigins = SplitAndTrim(ctx.String(WSAllowedOriginsFlag.Name))
	}

	if ctx.IsSet(WSApiFlag.Name) {
		cfg.WSModules = SplitAndTrim(ctx.String(WSApiFlag.Name))
	}

	if ctx.IsSet(WSPathPrefixFlag.Name) {
		cfg.WSPathPrefix = ctx.String(WSPathPrefixFlag.Name)
	}
}

// setIPC creates an IPC path configuration from the set command line flags,
// returning an empty string if IPC was explicitly disabled, or the set path.
func setIPC(ctx *cli.Context, cfg *node.Config) {
	CheckExclusive(ctx, IPCDisabledFlag, IPCPathFlag)
	switch {
	case ctx.Bool(IPCDisabledFlag.Name):
		cfg.IPCPath = ""
	case ctx.IsSet(IPCPathFlag.Name):
		cfg.IPCPath = ctx.String(IPCPathFlag.Name)
	}
}

// setLes configures the les server and ultra light client settings from the command line flags.
func setLes(ctx *cli.Context, cfg *ethconfig.Config) {
	if ctx.IsSet(LightServeFlag.Name) {
		cfg.LightServ = ctx.Int(LightServeFlag.Name)
	}
	if ctx.IsSet(LightIngressFlag.Name) {
		cfg.LightIngress = ctx.Int(LightIngressFlag.Name)
	}
	if ctx.IsSet(LightEgressFlag.Name) {
		cfg.LightEgress = ctx.Int(LightEgressFlag.Name)
	}
	if ctx.IsSet(LightMaxPeersFlag.Name) {
		cfg.LightPeers = ctx.Int(LightMaxPeersFlag.Name)
	}
	if ctx.IsSet(UltraLightServersFlag.Name) {
		cfg.UltraLightServers = strings.Split(ctx.String(UltraLightServersFlag.Name), ",")
	}
	if ctx.IsSet(UltraLightFractionFlag.Name) {
		cfg.UltraLightFraction = ctx.Int(UltraLightFractionFlag.Name)
	}
	if cfg.UltraLightFraction <= 0 && cfg.UltraLightFraction > 100 {
		log.Error("Ultra light fraction is invalid", "had", cfg.UltraLightFraction, "updated", ethconfig.Defaults.UltraLightFraction)
		cfg.UltraLightFraction = ethconfig.Defaults.UltraLightFraction
	}
	if ctx.IsSet(UltraLightOnlyAnnounceFlag.Name) {
		cfg.UltraLightOnlyAnnounce = ctx.Bool(UltraLightOnlyAnnounceFlag.Name)
	}
	if ctx.IsSet(LightNoPruneFlag.Name) {
		cfg.LightNoPrune = ctx.Bool(LightNoPruneFlag.Name)
	}
	if ctx.IsSet(LightNoSyncServeFlag.Name) {
		cfg.LightNoSyncServe = ctx.Bool(LightNoSyncServeFlag.Name)
	}
}

// MakeDatabaseHandles raises out the number of allowed file handles per process
// for Geth and returns half of the allowance to assign to the database.
func MakeDatabaseHandles(max int) int {
	limit, err := fdlimit.Maximum()
	if err != nil {
		Fatalf("Failed to retrieve file descriptor allowance: %v", err)
	}
	switch {
	case max == 0:
		// User didn't specify a meaningful value, use system limits
	case max < 128:
		// User specified something unhealthy, just use system defaults
		log.Error("File descriptor limit invalid (<128)", "had", max, "updated", limit)
	case max > limit:
		// User requested more than the OS allows, notify that we can't allocate it
		log.Warn("Requested file descriptors denied by OS", "req", max, "limit", limit)
	default:
		// User limit is meaningful and within allowed range, use that
		limit = max
	}
	raised, err := fdlimit.Raise(uint64(limit))
	if err != nil {
		Fatalf("Failed to raise file descriptor allowance: %v", err)
	}
	return int(raised / 2) // Leave half for networking and other stuff
}

// MakeAddress converts an account specified directly as a hex encoded string or
// a key index in the key store to an internal account representation.
func MakeAddress(ks *keystore.KeyStore, account string) (accounts.Account, error) {
	// If the specified account is a valid address, return it
	if common.IsHexAddress(account) {
		return accounts.Account{Address: common.HexToAddress(account)}, nil
	}
	// Otherwise try to interpret the account as a keystore index
	index, err := strconv.Atoi(account)
	if err != nil || index < 0 {
		return accounts.Account{}, fmt.Errorf("invalid account address or index %q", account)
	}
	log.Warn("-------------------------------------------------------------------")
	log.Warn("Referring to accounts by order in the keystore folder is dangerous!")
	log.Warn("This functionality is deprecated and will be removed in the future!")
	log.Warn("Please use explicit addresses! (can search via `geth account list`)")
	log.Warn("-------------------------------------------------------------------")

	accs := ks.Accounts()
	if len(accs) <= index {
		return accounts.Account{}, fmt.Errorf("index %d higher than number of accounts %d", index, len(accs))
	}
	return accs[index], nil
}

// setEtherbase retrieves the etherbase from the directly specified command line flags.
func setEtherbase(ctx *cli.Context, cfg *ethconfig.Config) {
	if !ctx.IsSet(MinerEtherbaseFlag.Name) {
		return
	}
	addr := ctx.String(MinerEtherbaseFlag.Name)
	if strings.HasPrefix(addr, "0x") || strings.HasPrefix(addr, "0X") {
		addr = addr[2:]
	}
	b, err := hex.DecodeString(addr)
	if err != nil || len(b) != common.AddressLength {
		Fatalf("-%s: invalid etherbase address %q", MinerEtherbaseFlag.Name, addr)
		return
	}
	cfg.Miner.Etherbase = common.BytesToAddress(b)
}

// MakePasswordList reads password lines from the file specified by the global --password flag.
func MakePasswordList(ctx *cli.Context) []string {
	path := ctx.Path(PasswordFileFlag.Name)
	if path == "" {
		return nil
	}
	text, err := os.ReadFile(path)
	if err != nil {
		Fatalf("Failed to read password file: %v", err)
	}
	lines := strings.Split(string(text), "\n")
	// Sanitise DOS line endings.
	for i := range lines {
		lines[i] = strings.TrimRight(lines[i], "\r")
	}
	return lines
}

func SetP2PConfig(ctx *cli.Context, cfg *p2p.Config) {
	setNodeKey(ctx, cfg)
	setNAT(ctx, cfg)
	setListenAddress(ctx, cfg)
	setBootstrapNodes(ctx, cfg)
	setBootstrapNodesV5(ctx, cfg)

	lightClient := ctx.String(SyncModeFlag.Name) == "light"
	lightServer := (ctx.Int(LightServeFlag.Name) != 0)

	lightPeers := ctx.Int(LightMaxPeersFlag.Name)
	if lightClient && !ctx.IsSet(LightMaxPeersFlag.Name) {
		// dynamic default - for clients we use 1/10th of the default for servers
		lightPeers /= 10
	}

	if ctx.IsSet(MaxPeersFlag.Name) {
		cfg.MaxPeers = ctx.Int(MaxPeersFlag.Name)
		if lightServer && !ctx.IsSet(LightMaxPeersFlag.Name) {
			cfg.MaxPeers += lightPeers
		}
	} else {
		if lightServer {
			cfg.MaxPeers += lightPeers
		}
		if lightClient && ctx.IsSet(LightMaxPeersFlag.Name) && cfg.MaxPeers < lightPeers {
			cfg.MaxPeers = lightPeers
		}
	}
	if !(lightClient || lightServer) {
		lightPeers = 0
	}
	ethPeers := cfg.MaxPeers - lightPeers
	if lightClient {
		ethPeers = 0
	}
	log.Info("Maximum peer count", "ETH", ethPeers, "LES", lightPeers, "total", cfg.MaxPeers)

	if ctx.IsSet(MaxPendingPeersFlag.Name) {
		cfg.MaxPendingPeers = ctx.Int(MaxPendingPeersFlag.Name)
	}
	if ctx.IsSet(NoDiscoverFlag.Name) || lightClient {
		cfg.NoDiscovery = true
	}

	// Disallow --nodiscover when used in conjunction with light mode.
	if (lightClient || lightServer) && ctx.Bool(NoDiscoverFlag.Name) {
		Fatalf("Cannot use --" + NoDiscoverFlag.Name + " in light client or light server mode")
	}
	CheckExclusive(ctx, DiscoveryV4Flag, NoDiscoverFlag)
	CheckExclusive(ctx, DiscoveryV5Flag, NoDiscoverFlag)
	cfg.DiscoveryV4 = ctx.Bool(DiscoveryV4Flag.Name)
	cfg.DiscoveryV5 = ctx.Bool(DiscoveryV5Flag.Name)

	// If we're running a light client or server, force enable the v5 peer discovery.
	if lightClient || lightServer {
		cfg.DiscoveryV5 = true
	}

	if netrestrict := ctx.String(NetrestrictFlag.Name); netrestrict != "" {
		list, err := netutil.ParseNetlist(netrestrict)
		if err != nil {
			Fatalf("Option %q: %v", NetrestrictFlag.Name, err)
		}
		cfg.NetRestrict = list
	}

	if ctx.Bool(DeveloperFlag.Name) || ctx.Bool(DeveloperPoWFlag.Name) {
		// --dev mode can't use p2p networking.
		cfg.MaxPeers = 0
		cfg.ListenAddr = ""
		cfg.NoDial = true
		cfg.NoDiscovery = true
		cfg.DiscoveryV5 = false
	}
}

// SetNodeConfig applies node-related command line flags to the config.
func SetNodeConfig(ctx *cli.Context, cfg *node.Config) {
	SetP2PConfig(ctx, &cfg.P2P)
	setIPC(ctx, cfg)
	setHTTP(ctx, cfg)
	setGraphQL(ctx, cfg)
	setWS(ctx, cfg)
	setNodeUserIdent(ctx, cfg)
	SetDataDir(ctx, cfg)
	setSmartCard(ctx, cfg)

	if ctx.IsSet(JWTSecretFlag.Name) {
		cfg.JWTSecret = ctx.String(JWTSecretFlag.Name)
	}

	if ctx.IsSet(EnablePersonal.Name) {
		cfg.EnablePersonal = true
	}

	if ctx.IsSet(ExternalSignerFlag.Name) {
		cfg.ExternalSigner = ctx.String(ExternalSignerFlag.Name)
	}

	if ctx.IsSet(KeyStoreDirFlag.Name) {
		cfg.KeyStoreDir = ctx.String(KeyStoreDirFlag.Name)
	}
	if ctx.IsSet(DeveloperFlag.Name) {
		cfg.UseLightweightKDF = true
	}
	if ctx.IsSet(LightKDFFlag.Name) {
		cfg.UseLightweightKDF = ctx.Bool(LightKDFFlag.Name)
	}
	if ctx.IsSet(NoUSBFlag.Name) || cfg.NoUSB {
		log.Warn("Option nousb is deprecated and USB is deactivated by default. Use --usb to enable")
	}
	if ctx.IsSet(USBFlag.Name) {
		cfg.USB = ctx.Bool(USBFlag.Name)

		// We handle configuration of HD paths only if --usb is set to a truthy value.
		if cfg.USB {
			// Flag --usb.pathid allows configuration for arbitrary SLIP-0044 values.
			if ctx.IsSet(USBPathIDFlag.Name) {
				pathID := ctx.Uint64(USBPathIDFlag.Name)
				if pathID > math.MaxUint32 {
					Fatalf("Invalid USB path ID (exceeds uint32): %d", pathID)
				}
				accounts.SetCoinTypeConfiguration(uint32(pathID))
				log.Info("Using custom HD derivation path", "pathid", uint32(pathID), "basepath", accounts.DefaultBaseDerivationPath)
			} else {
				// Set default hd path based on --chain configuration flags, if any.
				// Set default derivation path to a testnet value if we're configuring for a testnet.
				for _, f := range TestnetFlags {
					name := f.Names()[0] // This won't overflow because the flags always have a Name, because they are defined as --name.
					if ctx.IsSet(name) && ctx.Bool(name) {
						accounts.SetCoinTypeConfiguration(accounts.BIP0044CoinTypeTestnet)
						log.Info("Using testnet HD derivation path", "basepath", accounts.DefaultBaseDerivationPath)
						break
					}
				}

				// Configure the HD derivation path for Ethereum Classic (ETC) if
				// the client is configuring for ETC.
				// This will not conflict with the testnet configuration handling above
				// because we trust that the network configuration flags are checked to
				// be exclusive.
				if ctx.IsSet(ClassicFlag.Name) && ctx.Bool(ClassicFlag.Name) {
					accounts.SetCoinTypeConfiguration(accounts.BIP0044CoinTypeEtherClassic)
					log.Info("Using Ethereum Classic (ETC) HD derivation path", "basepath", accounts.DefaultBaseDerivationPath)
				}
			}
		}
	}
	if ctx.IsSet(InsecureUnlockAllowedFlag.Name) {
		cfg.InsecureUnlockAllowed = ctx.Bool(InsecureUnlockAllowedFlag.Name)
	}
	if ctx.IsSet(DBEngineFlag.Name) {
		dbEngine := ctx.String(DBEngineFlag.Name)
		if dbEngine != "leveldb" && dbEngine != "pebble" {
			Fatalf("Invalid choice for db.engine '%s', allowed 'leveldb' or 'pebble'", dbEngine)
		}
		log.Info(fmt.Sprintf("Using %s as db engine", dbEngine))
		cfg.DBEngine = dbEngine
	}
}

func setSmartCard(ctx *cli.Context, cfg *node.Config) {
	// Skip enabling smartcards if no path is set
	path := ctx.String(SmartCardDaemonPathFlag.Name)
	if path == "" {
		return
	}
	// Sanity check that the smartcard path is valid
	fi, err := os.Stat(path)
	if err != nil {
		log.Info("Smartcard socket not found, disabling", "err", err)
		return
	}
	if fi.Mode()&os.ModeType != os.ModeSocket {
		log.Error("Invalid smartcard daemon path", "path", path, "type", fi.Mode().String())
		return
	}
	// Smartcard daemon path exists and is a socket, enable it
	cfg.SmartCardDaemonPath = path
}

func dataDirPathForCtxChainConfig(ctx *cli.Context, baseDataDirPath string) string {
	switch {
	case ctx.Bool(ClassicFlag.Name):
		return filepath.Join(baseDataDirPath, "classic")
	case ctx.Bool(MordorFlag.Name):
		return filepath.Join(baseDataDirPath, "mordor")
	case ctx.Bool(GoerliFlag.Name):
		return filepath.Join(baseDataDirPath, "goerli")
	case ctx.Bool(SepoliaFlag.Name):
		return filepath.Join(baseDataDirPath, "sepolia")
	case ctx.Bool(MintMeFlag.Name):
		return filepath.Join(baseDataDirPath, "mintme")
	}
	return baseDataDirPath
}

func SetDataDir(ctx *cli.Context, cfg *node.Config) {
	switch {
	case ctx.IsSet(DataDirFlag.Name):
		cfg.DataDir = ctx.String(DataDirFlag.Name)

	case ctx.Bool(DeveloperFlag.Name) || ctx.Bool(DeveloperPoWFlag.Name):
		cfg.DataDir = "" // unless explicitly requested, use memory databases
<<<<<<< HEAD

	case cfg.DataDir == vars.DefaultDataDir():
		cfg.DataDir = dataDirPathForCtxChainConfig(ctx, vars.DefaultDataDir())
=======
	case ctx.Bool(GoerliFlag.Name) && cfg.DataDir == node.DefaultDataDir():
		cfg.DataDir = filepath.Join(node.DefaultDataDir(), "goerli")
	case ctx.Bool(SepoliaFlag.Name) && cfg.DataDir == node.DefaultDataDir():
		cfg.DataDir = filepath.Join(node.DefaultDataDir(), "sepolia")
	case ctx.Bool(HoleskyFlag.Name) && cfg.DataDir == node.DefaultDataDir():
		cfg.DataDir = filepath.Join(node.DefaultDataDir(), "holesky")
>>>>>>> 7371b381
	}
}

func setGPO(ctx *cli.Context, cfg *gasprice.Config, light bool) {
	// If we are running the light client, apply another group
	// settings for gas oracle.
	if light {
		*cfg = ethconfig.LightClientGPO
	}
	if ctx.IsSet(GpoBlocksFlag.Name) {
		cfg.Blocks = ctx.Int(GpoBlocksFlag.Name)
	}
	if ctx.IsSet(GpoPercentileFlag.Name) {
		cfg.Percentile = ctx.Int(GpoPercentileFlag.Name)
	}
	if ctx.IsSet(GpoMaxGasPriceFlag.Name) {
		cfg.MaxPrice = big.NewInt(ctx.Int64(GpoMaxGasPriceFlag.Name))
	}
	if ctx.IsSet(GpoIgnoreGasPriceFlag.Name) {
		cfg.IgnorePrice = big.NewInt(ctx.Int64(GpoIgnoreGasPriceFlag.Name))
	}
}

func setTxPool(ctx *cli.Context, cfg *legacypool.Config) {
	if ctx.IsSet(TxPoolLocalsFlag.Name) {
		locals := strings.Split(ctx.String(TxPoolLocalsFlag.Name), ",")
		for _, account := range locals {
			if trimmed := strings.TrimSpace(account); !common.IsHexAddress(trimmed) {
				Fatalf("Invalid account in --txpool.locals: %s", trimmed)
			} else {
				cfg.Locals = append(cfg.Locals, common.HexToAddress(account))
			}
		}
	}
	if ctx.IsSet(TxPoolNoLocalsFlag.Name) {
		cfg.NoLocals = ctx.Bool(TxPoolNoLocalsFlag.Name)
	}
	if ctx.IsSet(TxPoolJournalFlag.Name) {
		cfg.Journal = ctx.String(TxPoolJournalFlag.Name)
	}
	if ctx.IsSet(TxPoolRejournalFlag.Name) {
		cfg.Rejournal = ctx.Duration(TxPoolRejournalFlag.Name)
	}
	if ctx.IsSet(TxPoolPriceLimitFlag.Name) {
		cfg.PriceLimit = ctx.Uint64(TxPoolPriceLimitFlag.Name)
	}
	if ctx.IsSet(TxPoolPriceBumpFlag.Name) {
		cfg.PriceBump = ctx.Uint64(TxPoolPriceBumpFlag.Name)
	}
	if ctx.IsSet(TxPoolAccountSlotsFlag.Name) {
		cfg.AccountSlots = ctx.Uint64(TxPoolAccountSlotsFlag.Name)
	}
	if ctx.IsSet(TxPoolGlobalSlotsFlag.Name) {
		cfg.GlobalSlots = ctx.Uint64(TxPoolGlobalSlotsFlag.Name)
	}
	if ctx.IsSet(TxPoolAccountQueueFlag.Name) {
		cfg.AccountQueue = ctx.Uint64(TxPoolAccountQueueFlag.Name)
	}
	if ctx.IsSet(TxPoolGlobalQueueFlag.Name) {
		cfg.GlobalQueue = ctx.Uint64(TxPoolGlobalQueueFlag.Name)
	}
	if ctx.IsSet(TxPoolLifetimeFlag.Name) {
		cfg.Lifetime = ctx.Duration(TxPoolLifetimeFlag.Name)
	}
}

func homeDir() string {
	if home := os.Getenv("HOME"); home != "" {
		return home
	}
	if usr, err := user.Current(); err == nil {
		return usr.HomeDir
	}
	return ""
}

func setEthashDatasetDir(ctx *cli.Context, cfg *ethconfig.Config) {
	switch {
	case ctx.IsSet(EthashDatasetDirFlag.Name):
		cfg.Ethash.DatasetDir = ctx.String(EthashDatasetDirFlag.Name)

	case (ctx.Bool(ClassicFlag.Name) || ctx.Bool(MordorFlag.Name)) && cfg.Ethash.DatasetDir == ethconfig.Defaults.Ethash.DatasetDir:
		// ECIP-1099 is set, use etchash dir for DAGs instead
		home := homeDir()

		if runtime.GOOS == "darwin" {
			cfg.Ethash.DatasetDir = filepath.Join(home, "Library", "Etchash")
		} else if runtime.GOOS == "windows" {
			localappdata := os.Getenv("LOCALAPPDATA")
			if localappdata != "" {
				cfg.Ethash.DatasetDir = filepath.Join(localappdata, "Etchash")
			} else {
				cfg.Ethash.DatasetDir = filepath.Join(home, "AppData", "Local", "Etchash")
			}
		} else {
			cfg.Ethash.DatasetDir = filepath.Join(home, ".etchash")
		}
	}
}

func setEthashCacheDir(ctx *cli.Context, cfg *eth.Config) {
	switch {
	case ctx.IsSet(EthashCacheDirFlag.Name):
		cfg.Ethash.CacheDir = ctx.String(EthashCacheDirFlag.Name)

	case (ctx.Bool(ClassicFlag.Name) || ctx.Bool(MordorFlag.Name)) && cfg.Ethash.CacheDir == ethconfig.Defaults.Ethash.CacheDir:
		// ECIP-1099 is set, use etchash dir for caches instead
		cfg.Ethash.CacheDir = "etchash"
	}
}

func setEthash(ctx *cli.Context, cfg *eth.Config) {
	// ECIP-1099
	setEthashCacheDir(ctx, cfg)
	setEthashDatasetDir(ctx, cfg)

	if ctx.Bool(FakePoWPoissonFlag.Name) {
		cfg.Ethash.PowMode = ethash.ModePoissonFake
	}
	if ctx.IsSet(EthashCachesInMemoryFlag.Name) {
		cfg.Ethash.CachesInMem = ctx.Int(EthashCachesInMemoryFlag.Name)
	}
	if ctx.IsSet(EthashCachesOnDiskFlag.Name) {
		cfg.Ethash.CachesOnDisk = ctx.Int(EthashCachesOnDiskFlag.Name)
	}
	if ctx.IsSet(EthashCachesLockMmapFlag.Name) {
		cfg.Ethash.CachesLockMmap = ctx.Bool(EthashCachesLockMmapFlag.Name)
	}
	if ctx.IsSet(EthashDatasetsInMemoryFlag.Name) {
		cfg.Ethash.DatasetsInMem = ctx.Int(EthashDatasetsInMemoryFlag.Name)
	}
	if ctx.IsSet(EthashDatasetsOnDiskFlag.Name) {
		cfg.Ethash.DatasetsOnDisk = ctx.Int(EthashDatasetsOnDiskFlag.Name)
	}
	if ctx.IsSet(EthashDatasetsLockMmapFlag.Name) {
		cfg.Ethash.DatasetsLockMmap = ctx.Bool(EthashDatasetsLockMmapFlag.Name)
	}
}

func setMiner(ctx *cli.Context, cfg *miner.Config) {
	if ctx.IsSet(MinerNotifyFlag.Name) {
		cfg.Notify = strings.Split(ctx.String(MinerNotifyFlag.Name), ",")
	}
	cfg.NotifyFull = ctx.Bool(MinerNotifyFullFlag.Name)
	if ctx.IsSet(MinerExtraDataFlag.Name) {
		cfg.ExtraData = []byte(ctx.String(MinerExtraDataFlag.Name))
	}
	if ctx.IsSet(MinerGasLimitFlag.Name) {
		cfg.GasCeil = ctx.Uint64(MinerGasLimitFlag.Name)
	}
	if ctx.IsSet(MinerGasPriceFlag.Name) {
		cfg.GasPrice = flags.GlobalBig(ctx, MinerGasPriceFlag.Name)
	}
	if ctx.IsSet(MinerRecommitIntervalFlag.Name) {
		cfg.Recommit = ctx.Duration(MinerRecommitIntervalFlag.Name)
	}
	if ctx.IsSet(MinerNoVerifyFlag.Name) {
		cfg.Noverify = ctx.Bool(MinerNoVerifyFlag.Name)
	}
	if ctx.IsSet(MinerNewPayloadTimeout.Name) {
		cfg.NewPayloadTimeout = ctx.Duration(MinerNewPayloadTimeout.Name)
	}
}

func setRequiredBlocks(ctx *cli.Context, cfg *ethconfig.Config) {
	requiredBlocks := ctx.String(EthRequiredBlocksFlag.Name)
	if requiredBlocks == "" {
		if ctx.IsSet(LegacyWhitelistFlag.Name) {
			log.Warn("The flag --whitelist is deprecated and will be removed, please use --eth.requiredblocks")
			requiredBlocks = ctx.String(LegacyWhitelistFlag.Name)
		} else {
			return
		}
	}
	cfg.RequiredBlocks = make(map[uint64]common.Hash)
	for _, entry := range strings.Split(requiredBlocks, ",") {
		parts := strings.Split(entry, "=")
		if len(parts) != 2 {
			Fatalf("Invalid required block entry: %s", entry)
		}
		number, err := strconv.ParseUint(parts[0], 0, 64)
		if err != nil {
			Fatalf("Invalid required block number %s: %v", parts[0], err)
		}
		var hash common.Hash
		if err = hash.UnmarshalText([]byte(parts[1])); err != nil {
			Fatalf("Invalid required block hash %s: %v", parts[1], err)
		}
		cfg.RequiredBlocks[number] = hash
	}
}

// CheckExclusive verifies that only a single instance of the provided flags was
// set by the user. Each flag might optionally be followed by a string type to
// specialize it further.
func CheckExclusive(ctx *cli.Context, args ...interface{}) {
	set := make([]string, 0, 1)
	for i := 0; i < len(args); i++ {
		// Make sure the next argument is a flag and skip if not set
		flag, ok := args[i].(cli.Flag)
		if !ok {
			panic(fmt.Sprintf("invalid argument, not cli.Flag type: %T", args[i]))
		}
		// Check if next arg extends current and expand its name if so
		name := flag.Names()[0]

		if i+1 < len(args) {
			switch option := args[i+1].(type) {
			case string:
				// Extended flag check, make sure value set doesn't conflict with passed in option
				if ctx.String(flag.Names()[0]) == option {
					name += "=" + option
					set = append(set, "--"+name)
				}
				// shift arguments and continue
				i++
				continue

			case cli.Flag:
			default:
				panic(fmt.Sprintf("invalid argument, not cli.Flag or string extension: %T", args[i+1]))
			}
		}
		// Mark the flag if it's set
		if ctx.IsSet(flag.Names()[0]) {
			set = append(set, "--"+name)
		}
	}
	if len(set) > 1 {
		Fatalf("Flags %v can't be used at the same time", strings.Join(set, ", "))
	}
}

// SetEthConfig applies eth-related command line flags to the config.
func SetEthConfig(ctx *cli.Context, stack *node.Node, cfg *ethconfig.Config) {
	// Avoid conflicting network flags
<<<<<<< HEAD
	CheckExclusive(ctx, MainnetFlag, DeveloperFlag, DeveloperPoWFlag, GoerliFlag, SepoliaFlag, ClassicFlag, MordorFlag, MintMeFlag)
	CheckExclusive(ctx, LightServeFlag, SyncModeFlag, "light")
	CheckExclusive(ctx, DeveloperFlag, DeveloperPoWFlag, ExternalSignerFlag) // Can't use both ephemeral unlocked and external signer
	if ctx.String(GCModeFlag.Name) == "archive" && ctx.Uint64(TxLookupLimitFlag.Name) != 0 {
		CheckExclusive(ctx, GCModeFlag, "archive", TxLookupLimitFlag)
		ctx.Set(TxLookupLimitFlag.Name, "0")
		log.Warn("Disable transaction unindexing for archive node")
	}
	if ctx.IsSet(LightServeFlag.Name) && ctx.Uint64(TxLookupLimitFlag.Name) != 0 {
		log.Warn("LES server cannot serve old transaction status and cannot connect below les/4 protocol version if transaction lookup index is limited")
	}
=======
	CheckExclusive(ctx, MainnetFlag, DeveloperFlag, GoerliFlag, SepoliaFlag, HoleskyFlag)
	CheckExclusive(ctx, LightServeFlag, SyncModeFlag, "light")
	CheckExclusive(ctx, DeveloperFlag, ExternalSignerFlag) // Can't use both ephemeral unlocked and external signer

	// Set configurations from CLI flags
>>>>>>> 7371b381
	setEtherbase(ctx, cfg)
	setGPO(ctx, &cfg.GPO, ctx.String(SyncModeFlag.Name) == "light")
	setTxPool(ctx, &cfg.TxPool)
	setEthash(ctx, cfg)
	setMiner(ctx, &cfg.Miner)
	setRequiredBlocks(ctx, cfg)
	setLes(ctx, cfg)

	// Cap the cache allowance and tune the garbage collector
	mem, err := gopsutil.VirtualMemory()
	if err == nil {
		if 32<<(^uintptr(0)>>63) == 32 && mem.Total > 2*1024*1024*1024 {
			log.Warn("Lowering memory allowance on 32bit arch", "available", mem.Total/1024/1024, "addressable", 2*1024)
			mem.Total = 2 * 1024 * 1024 * 1024
		}
		allowance := int(mem.Total / 1024 / 1024 / 3)
		if cache := ctx.Int(CacheFlag.Name); cache > allowance {
			log.Warn("Sanitizing cache to Go's GC limits", "provided", cache, "updated", allowance)
			ctx.Set(CacheFlag.Name, strconv.Itoa(allowance))
		}
	}
	// Ensure Go's GC ignores the database cache for trigger percentage
	cache := ctx.Int(CacheFlag.Name)
	gogc := math.Max(20, math.Min(100, 100/(float64(cache)/1024)))

	log.Debug("Sanitizing Go's GC trigger", "percent", int(gogc))
	godebug.SetGCPercent(int(gogc))

	if ctx.IsSet(SyncModeFlag.Name) {
		cfg.SyncMode = *flags.GlobalTextMarshaler(ctx, SyncModeFlag.Name).(*downloader.SyncMode)
	}

	if ctx.IsSet(CacheFlag.Name) || ctx.IsSet(CacheDatabaseFlag.Name) {
		cfg.DatabaseCache = ctx.Int(CacheFlag.Name) * ctx.Int(CacheDatabaseFlag.Name) / 100
	}
	cfg.DatabaseHandles = MakeDatabaseHandles(ctx.Int(FDLimitFlag.Name))
	if ctx.IsSet(AncientFlag.Name) {
		cfg.DatabaseFreezer = ctx.String(AncientFlag.Name)
	}

	if gcmode := ctx.String(GCModeFlag.Name); gcmode != "full" && gcmode != "archive" {
		Fatalf("--%s must be either 'full' or 'archive'", GCModeFlag.Name)
	}
	if ctx.IsSet(GCModeFlag.Name) {
		cfg.NoPruning = ctx.String(GCModeFlag.Name) == "archive"
	}
	if ctx.IsSet(CacheNoPrefetchFlag.Name) {
		cfg.NoPrefetch = ctx.Bool(CacheNoPrefetchFlag.Name)
	}
	// Read the value from the flag no matter if it's set or not.
	cfg.Preimages = ctx.Bool(CachePreimagesFlag.Name)
	if cfg.NoPruning && !cfg.Preimages {
		cfg.Preimages = true
		log.Info("Enabling recording of key preimages since archive mode is used")
	}
	if ctx.IsSet(StateHistoryFlag.Name) {
		cfg.StateHistory = ctx.Uint64(StateHistoryFlag.Name)
	}
	// Parse state scheme, abort the process if it's not compatible.
	chaindb := tryMakeReadOnlyDatabase(ctx, stack)
	scheme, err := ParseStateScheme(ctx, chaindb)
	chaindb.Close()
	if err != nil {
		Fatalf("%v", err)
	}
	cfg.StateScheme = scheme

	// Parse transaction history flag, if user is still using legacy config
	// file with 'TxLookupLimit' configured, copy the value to 'TransactionHistory'.
	if cfg.TransactionHistory == ethconfig.Defaults.TransactionHistory && cfg.TxLookupLimit != ethconfig.Defaults.TxLookupLimit {
		log.Warn("The config option 'TxLookupLimit' is deprecated and will be removed, please use 'TransactionHistory'")
		cfg.TransactionHistory = cfg.TxLookupLimit
	}
	if ctx.IsSet(TransactionHistoryFlag.Name) {
		cfg.TransactionHistory = ctx.Uint64(TransactionHistoryFlag.Name)
	} else if ctx.IsSet(TxLookupLimitFlag.Name) {
		log.Warn("The flag --txlookuplimit is deprecated and will be removed, please use --history.transactions")
		cfg.TransactionHistory = ctx.Uint64(TxLookupLimitFlag.Name)
	}
	if ctx.String(GCModeFlag.Name) == "archive" && cfg.TransactionHistory != 0 {
		cfg.TransactionHistory = 0
		log.Warn("Disabled transaction unindexing for archive node")
	}
	if ctx.IsSet(LightServeFlag.Name) && cfg.TransactionHistory != 0 {
		log.Warn("LES server cannot serve old transaction status and cannot connect below les/4 protocol version if transaction lookup index is limited")
	}
	if ctx.IsSet(CacheFlag.Name) || ctx.IsSet(CacheTrieFlag.Name) {
		cfg.TrieCleanCache = ctx.Int(CacheFlag.Name) * ctx.Int(CacheTrieFlag.Name) / 100
	}
	if ctx.IsSet(CacheFlag.Name) || ctx.IsSet(CacheGCFlag.Name) {
		cfg.TrieDirtyCache = ctx.Int(CacheFlag.Name) * ctx.Int(CacheGCFlag.Name) / 100
	}
	if ctx.IsSet(CacheFlag.Name) || ctx.IsSet(CacheSnapshotFlag.Name) {
		cfg.SnapshotCache = ctx.Int(CacheFlag.Name) * ctx.Int(CacheSnapshotFlag.Name) / 100
	}
	if ctx.IsSet(CacheLogSizeFlag.Name) {
		cfg.FilterLogCacheSize = ctx.Int(CacheLogSizeFlag.Name)
	}
	if !ctx.Bool(SnapshotFlag.Name) {
		// If snap-sync is requested, this flag is also required
		if cfg.SyncMode == downloader.SnapSync {
			log.Info("Snap sync requested, enabling --snapshot")
		} else {
			cfg.TrieCleanCache += cfg.SnapshotCache
			cfg.SnapshotCache = 0 // Disabled
		}
	}
	if ctx.IsSet(DocRootFlag.Name) {
		cfg.DocRoot = ctx.String(DocRootFlag.Name)
	}
	if ctx.IsSet(VMEnableDebugFlag.Name) {
		// TODO(fjl): force-enable this in --dev mode
		cfg.EnablePreimageRecording = ctx.Bool(VMEnableDebugFlag.Name)
	}

	if ctx.IsSet(RPCGlobalGasCapFlag.Name) {
		cfg.RPCGasCap = ctx.Uint64(RPCGlobalGasCapFlag.Name)
	}

	if ctx.IsSet(EWASMInterpreterFlag.Name) {
		cfg.EWASMInterpreter = ctx.String(EWASMInterpreterFlag.Name)
		vm.InitEVMCEwasm(cfg.EWASMInterpreter)
	}

	if ctx.IsSet(EVMInterpreterFlag.Name) {
		cfg.EVMInterpreter = ctx.String(EVMInterpreterFlag.Name)
		vm.InitEVMCEVM(cfg.EVMInterpreter)
	}
	if ctx.IsSet(RPCGlobalGasCapFlag.Name) {
		cfg.RPCGasCap = ctx.Uint64(RPCGlobalGasCapFlag.Name)
	}
	if cfg.RPCGasCap != 0 {
		log.Info("Set global gas cap", "cap", cfg.RPCGasCap)
	} else {
		log.Info("Global gas cap disabled")
	}
	if ctx.IsSet(RPCGlobalEVMTimeoutFlag.Name) {
		cfg.RPCEVMTimeout = ctx.Duration(RPCGlobalEVMTimeoutFlag.Name)
	}
	if ctx.IsSet(RPCGlobalTxFeeCapFlag.Name) {
		cfg.RPCTxFeeCap = ctx.Float64(RPCGlobalTxFeeCapFlag.Name)
	}
	if ctx.IsSet(NoDiscoverFlag.Name) {
		cfg.EthDiscoveryURLs, cfg.SnapDiscoveryURLs = []string{}, []string{}
	} else if ctx.IsSet(DNSDiscoveryFlag.Name) {
		urls := ctx.String(DNSDiscoveryFlag.Name)
		if urls == "" {
			cfg.EthDiscoveryURLs = []string{}
		} else {
			cfg.EthDiscoveryURLs = SplitAndTrim(urls)
		}
	}
	// Override any default configs for hard coded networks.

	// Override genesis configuration if a --<chain> flag.
	if !ctx.Bool(DeveloperFlag.Name) && !ctx.Bool(DeveloperPoWFlag.Name) {
		if gen := genesisForCtxChainConfig(ctx); gen != nil {
			cfg.Genesis = gen
		}
	}

	// Establish NetworkID.
	// If dev-mode is used, then NetworkID will be overridden.
	if ctx.IsSet(NetworkIdFlag.Name) {
		cfg.NetworkId = ctx.Uint64(NetworkIdFlag.Name)
	} else if cfg.Genesis != nil {
		cfg.NetworkId = *cfg.Genesis.GetNetworkID()
	}

	// Set the supported ETH Protocol Versions
	supportedProtocolVersions := ethconfig.Defaults.ProtocolVersions
	if cfg.Genesis != nil {
		supportedProtocolVersions = cfg.Genesis.GetSupportedProtocolVersions()
	}

	configuredProtocolVersions := SplitAndTrim(ctx.String(EthProtocolsFlag.Name))
	if len(configuredProtocolVersions) == 0 {
		Fatalf("--%s must be comma separated list of %s", EthProtocolsFlag.Name, strings.Join(strings.Fields(fmt.Sprint(supportedProtocolVersions)), ","))
	}

	// Since EthProtocolsFlag defines a default value that is the ethconfig.Defaults slice,
	// we can always parse and act on this value whether or not the user sets the flag.
	// Since our logic here will append to the parameterized 'cfg' value ProtocolVersions field,
	// we need to make sure that that value starts empty.
	cfg.ProtocolVersions = []uint{}

	seenVersions := map[uint]interface{}{}
	for _, versionString := range configuredProtocolVersions {
		version, err := strconv.ParseUint(versionString, 10, 0)
		if err != nil {
			Fatalf("--%s has invalid value \"%v\" with error: %v", EthProtocolsFlag.Name, versionString, err)
		}

		if _, duplicate := seenVersions[uint(version)]; duplicate {
			Fatalf("--%s has duplicate version of %v", EthProtocolsFlag.Name, versionString)
		}

		isValid := false
		for _, proto := range supportedProtocolVersions {
			if proto == uint(version) {
				isValid = true
				seenVersions[uint(version)] = nil
				break
			}
		}

		if !isValid {
			Fatalf("--%s invalid version value: %d, must be one of %s", EthProtocolsFlag.Name, version, strings.Join(strings.Fields(fmt.Sprint(supportedProtocolVersions)), ","))
		}
		cfg.ProtocolVersions = append(cfg.ProtocolVersions, uint(version))
	}
	log.Info("Configured Ethereum protocol versions", "capabilities", cfg.ProtocolVersions)

	// Set DNS discovery defaults for hard coded networks with DNS defaults.
	// core-geth: NetworkID is configured several stanzas above, based on the returned genesis GetNetworkID() value.
	// GetNetworkID is a configurator method which will either return a custom json:- field NetworkID if set for
	// the config, or it'll return the ChainID if the NetworkID is not explicitly set.
	// This behavior matches practical expectations for how network id and chain id are normally defined.
	switch {
	case ctx.Bool(MainnetFlag.Name):
		SetDNSDiscoveryDefaults(cfg, params.MainnetGenesisHash)
	case ctx.Bool(HoleskyFlag.Name):
		if !ctx.IsSet(NetworkIdFlag.Name) {
			cfg.NetworkId = 17000
		}
		cfg.Genesis = core.DefaultHoleskyGenesisBlock()
		SetDNSDiscoveryDefaults(cfg, params.HoleskyGenesisHash)
	case ctx.Bool(SepoliaFlag.Name):
		cfg.Genesis = params.DefaultSepoliaGenesisBlock()
		SetDNSDiscoveryDefaults(cfg, params.SepoliaGenesisHash)
	case ctx.Bool(GoerliFlag.Name):
		SetDNSDiscoveryDefaults(cfg, params.GoerliGenesisHash)
	case ctx.Bool(ClassicFlag.Name):
		SetDNSDiscoveryDefaults2(cfg, params.ClassicDNSNetwork1)
	case ctx.Bool(MordorFlag.Name):
		SetDNSDiscoveryDefaults2(cfg, params.MordorDNSNetwork1)
	default:
		// No --<chain> flag was given.
	}

	if ctx.Bool(DeveloperFlag.Name) || ctx.Bool(DeveloperPoWFlag.Name) {
		if !ctx.IsSet(NetworkIdFlag.Name) {
			cfg.NetworkId = 1337
		}
		cfg.SyncMode = downloader.FullSync
		// Create new developer account or reuse existing one
		var (
			developer  accounts.Account
			passphrase string
			err        error
		)
		if list := MakePasswordList(ctx); len(list) > 0 {
			// Just take the first value. Although the function returns a possible multiple values and
			// some usages iterate through them as attempts, that doesn't make sense in this setting,
			// when we're definitely concerned with only one account.
			passphrase = list[0]
		}

		// Unlock the developer account by local keystore.
		var ks *keystore.KeyStore
		if keystores := stack.AccountManager().Backends(keystore.KeyStoreType); len(keystores) > 0 {
			ks = keystores[0].(*keystore.KeyStore)
		}
		if ks == nil {
			Fatalf("Keystore is not available")
		}

		// Figure out the dev account address.
		// setEtherbase has been called above, configuring the miner address from command line flags.
		if cfg.Miner.Etherbase != (common.Address{}) {
			developer = accounts.Account{Address: cfg.Miner.Etherbase}
		} else if accs := ks.Accounts(); len(accs) > 0 {
			developer = ks.Accounts()[0]
		} else {
			developer, err = ks.NewAccount(passphrase)
			if err != nil {
				Fatalf("Failed to create developer account: %v", err)
			}
		}
		// Make sure the address is configured as fee recipient, otherwise
		// the miner will fail to start.
		cfg.Miner.Etherbase = developer.Address

		if err := ks.Unlock(developer, passphrase); err != nil {
			Fatalf("Failed to unlock developer account: %v", err)
		}
		log.Info("Using developer account", "address", developer.Address)

		// Create a new developer genesis block or reuse existing one
		cfg.Genesis = params.DeveloperGenesisBlock(ctx.Uint64(DeveloperGasLimitFlag.Name), developer.Address, ctx.Bool(DeveloperPoWFlag.Name))
		if ctx.IsSet(DataDirFlag.Name) {
			chaindb := tryMakeReadOnlyDatabase(ctx, stack)
			if rawdb.ReadCanonicalHash(chaindb, 0) != (common.Hash{}) {
				cfg.Genesis = nil // fallback to db content
			}
			chaindb.Close()
		}
		if !ctx.IsSet(MinerGasPriceFlag.Name) {
			cfg.Miner.GasPrice = big.NewInt(1)
		}
	}
	// Set any dangling config values
	if ctx.String(CryptoKZGFlag.Name) != "gokzg" && ctx.String(CryptoKZGFlag.Name) != "ckzg" {
		Fatalf("--%s flag must be 'gokzg' or 'ckzg'", CryptoKZGFlag.Name)
	}
	log.Info("Initializing the KZG library", "backend", ctx.String(CryptoKZGFlag.Name))
	if err := kzg4844.UseCKZG(ctx.String(CryptoKZGFlag.Name) == "ckzg"); err != nil {
		Fatalf("Failed to set KZG library implementation to %s: %v", ctx.String(CryptoKZGFlag.Name), err)
	}
}

// SetDNSDiscoveryDefaults2 configures DNS discovery with the given URL if no URLs are set.
func SetDNSDiscoveryDefaults2(cfg *ethconfig.Config, url string) {
	if cfg.EthDiscoveryURLs != nil {
		return
	}
	if cfg.SyncMode == downloader.LightSync {
		url = strings.Replace(url, "@all.", "@les.", 1)
	}
	cfg.EthDiscoveryURLs = []string{url}
	cfg.SnapDiscoveryURLs = cfg.EthDiscoveryURLs
}

// SetDNSDiscoveryDefaults configures DNS discovery with the given URL if
// no URLs are set.
func SetDNSDiscoveryDefaults(cfg *ethconfig.Config, genesis common.Hash) {
	if cfg.EthDiscoveryURLs != nil {
		return // already set through flags/config
	}
	protocol := "all"
	if cfg.SyncMode == downloader.LightSync {
		protocol = "les"
	}
	if url := params.KnownDNSNetwork(genesis, protocol); url != "" {
		cfg.EthDiscoveryURLs = []string{url}
		cfg.SnapDiscoveryURLs = cfg.EthDiscoveryURLs
	}
}

// RegisterEthService adds an Ethereum client to the stack.
// The second return value is the full node instance, which may be nil if the
// node is running as a light client.
func RegisterEthService(stack *node.Node, cfg *ethconfig.Config) (ethapi.Backend, *eth.Ethereum) {
	if cfg.SyncMode == downloader.LightSync {
		backend, err := les.New(stack, cfg)
		if err != nil {
			Fatalf("Failed to register the Ethereum service: %v", err)
		}
		stack.RegisterAPIs(tracers.APIs(backend.ApiBackend))
		if err := lescatalyst.Register(stack, backend); err != nil {
			Fatalf("Failed to register the Engine API service: %v", err)
		}
		return backend.ApiBackend, nil
	}
	backend, err := eth.New(stack, cfg)
	if err != nil {
		Fatalf("Failed to register the Ethereum service: %v", err)
	}
	if cfg.LightServ > 0 {
		_, err := les.NewLesServer(stack, backend, cfg)
		if err != nil {
			Fatalf("Failed to create the LES server: %v", err)
		}
	}
	stack.RegisterAPIs(tracers.APIs(backend.APIBackend))
	return backend.APIBackend, backend
}

// RegisterEthStatsService configures the Ethereum Stats daemon and adds it to the node.
func RegisterEthStatsService(stack *node.Node, backend ethapi.Backend, url string) {
	if err := ethstats.New(stack, backend, backend.Engine(), url); err != nil {
		Fatalf("Failed to register the Ethereum Stats service: %v", err)
	}
}

// RegisterGraphQLService adds the GraphQL API to the node.
func RegisterGraphQLService(stack *node.Node, backend ethapi.Backend, filterSystem *filters.FilterSystem, cfg *node.Config) {
	err := graphql.New(stack, backend, filterSystem, cfg.GraphQLCors, cfg.GraphQLVirtualHosts)
	if err != nil {
		Fatalf("Failed to register the GraphQL service: %v", err)
	}
}

// RegisterFilterAPI adds the eth log filtering RPC API to the node.
func RegisterFilterAPI(stack *node.Node, backend ethapi.Backend, ethcfg *ethconfig.Config) *filters.FilterSystem {
	isLightClient := ethcfg.SyncMode == downloader.LightSync
	filterSystem := filters.NewFilterSystem(backend, filters.Config{
		LogCacheSize: ethcfg.FilterLogCacheSize,
	})
	stack.RegisterAPIs([]rpc.API{{
		Namespace: "eth",
		Service:   filters.NewFilterAPI(filterSystem, isLightClient),
	}})
	return filterSystem
}

// RegisterFullSyncTester adds the full-sync tester service into node.
func RegisterFullSyncTester(stack *node.Node, eth *eth.Ethereum, path string) {
	blob, err := os.ReadFile(path)
	if err != nil {
		Fatalf("Failed to read block file: %v", err)
	}
	rlpBlob, err := hexutil.Decode(string(bytes.TrimRight(blob, "\r\n")))
	if err != nil {
		Fatalf("Failed to decode block blob: %v", err)
	}
	var block types.Block
	if err := rlp.DecodeBytes(rlpBlob, &block); err != nil {
		Fatalf("Failed to decode block: %v", err)
	}
	catalyst.RegisterFullSyncTester(stack, eth, &block)
	log.Info("Registered full-sync tester", "number", block.NumberU64(), "hash", block.Hash())
}

func SetupMetrics(ctx *cli.Context) {
	if metrics.Enabled {
		log.Info("Enabling metrics collection")

		var (
			enableExport   = ctx.Bool(MetricsEnableInfluxDBFlag.Name)
			enableExportV2 = ctx.Bool(MetricsEnableInfluxDBV2Flag.Name)
		)

		if enableExport || enableExportV2 {
			CheckExclusive(ctx, MetricsEnableInfluxDBFlag, MetricsEnableInfluxDBV2Flag)

			v1FlagIsSet := ctx.IsSet(MetricsInfluxDBUsernameFlag.Name) ||
				ctx.IsSet(MetricsInfluxDBPasswordFlag.Name)

			v2FlagIsSet := ctx.IsSet(MetricsInfluxDBTokenFlag.Name) ||
				ctx.IsSet(MetricsInfluxDBOrganizationFlag.Name) ||
				ctx.IsSet(MetricsInfluxDBBucketFlag.Name)

			if enableExport && v2FlagIsSet {
				Fatalf("Flags --influxdb.metrics.organization, --influxdb.metrics.token, --influxdb.metrics.bucket are only available for influxdb-v2")
			} else if enableExportV2 && v1FlagIsSet {
				Fatalf("Flags --influxdb.metrics.username, --influxdb.metrics.password are only available for influxdb-v1")
			}
		}

		var (
			endpoint = ctx.String(MetricsInfluxDBEndpointFlag.Name)
			database = ctx.String(MetricsInfluxDBDatabaseFlag.Name)
			username = ctx.String(MetricsInfluxDBUsernameFlag.Name)
			password = ctx.String(MetricsInfluxDBPasswordFlag.Name)

			token        = ctx.String(MetricsInfluxDBTokenFlag.Name)
			bucket       = ctx.String(MetricsInfluxDBBucketFlag.Name)
			organization = ctx.String(MetricsInfluxDBOrganizationFlag.Name)
		)

		if enableExport {
			tagsMap := SplitTagsFlag(ctx.String(MetricsInfluxDBTagsFlag.Name))

			log.Info("Enabling metrics export to InfluxDB")

			go influxdb.InfluxDBWithTags(metrics.DefaultRegistry, 10*time.Second, endpoint, database, username, password, "geth.", tagsMap)
		} else if enableExportV2 {
			tagsMap := SplitTagsFlag(ctx.String(MetricsInfluxDBTagsFlag.Name))

			log.Info("Enabling metrics export to InfluxDB (v2)")

			go influxdb.InfluxDBV2WithTags(metrics.DefaultRegistry, 10*time.Second, endpoint, token, bucket, organization, "geth.", tagsMap)
		}

		if ctx.IsSet(MetricsHTTPFlag.Name) {
			address := net.JoinHostPort(ctx.String(MetricsHTTPFlag.Name), fmt.Sprintf("%d", ctx.Int(MetricsPortFlag.Name)))
			log.Info("Enabling stand-alone metrics HTTP endpoint", "address", address)
			exp.Setup(address)
		} else if ctx.IsSet(MetricsPortFlag.Name) {
			log.Warn(fmt.Sprintf("--%s specified without --%s, metrics server will not start.", MetricsPortFlag.Name, MetricsHTTPFlag.Name))
		}
	}
}

func SplitTagsFlag(tagsFlag string) map[string]string {
	tags := strings.Split(tagsFlag, ",")
	tagsMap := map[string]string{}

	for _, t := range tags {
		if t != "" {
			kv := strings.Split(t, "=")

			if len(kv) == 2 {
				tagsMap[kv[0]] = kv[1]
			}
		}
	}

	return tagsMap
}

// MakeChainDatabase open an LevelDB using the flags passed to the client and will hard crash if it fails.
func MakeChainDatabase(ctx *cli.Context, stack *node.Node, readonly bool) ethdb.Database {
	var (
		cache   = ctx.Int(CacheFlag.Name) * ctx.Int(CacheDatabaseFlag.Name) / 100
		handles = MakeDatabaseHandles(ctx.Int(FDLimitFlag.Name))

		err     error
		chainDb ethdb.Database
	)
	switch {
	case ctx.IsSet(RemoteDBFlag.Name):
		log.Info("Using remote db", "url", ctx.String(RemoteDBFlag.Name), "headers", len(ctx.StringSlice(HttpHeaderFlag.Name)))
		client, err := DialRPCWithHeaders(ctx.String(RemoteDBFlag.Name), ctx.StringSlice(HttpHeaderFlag.Name))
		if err != nil {
			break
		}
		chainDb = remotedb.New(client)
	case ctx.String(SyncModeFlag.Name) == "light":
		chainDb, err = stack.OpenDatabase("lightchaindata", cache, handles, "", readonly)
	default:
		chainDb, err = stack.OpenDatabaseWithFreezer("chaindata", cache, handles, ctx.String(AncientFlag.Name), "", readonly)
	}
	if err != nil {
		Fatalf("Could not open database: %v", err)
	}
	return chainDb
}

// tryMakeReadOnlyDatabase try to open the chain database in read-only mode,
// or fallback to write mode if the database is not initialized.
func tryMakeReadOnlyDatabase(ctx *cli.Context, stack *node.Node) ethdb.Database {
	// If the database doesn't exist we need to open it in write-mode to allow
	// the engine to create files.
	readonly := true
	if rawdb.PreexistingDatabase(stack.ResolvePath("chaindata")) == "" {
		readonly = false
	}
	return MakeChainDatabase(ctx, stack, readonly)
}

func IsNetworkPreset(ctx *cli.Context) bool {
	for _, flag := range NetworkFlags {
		bFlag, _ := flag.(*cli.BoolFlag)
		if ctx.IsSet(bFlag.Name) {
			return true
		}
	}
	return false
}

func DialRPCWithHeaders(endpoint string, headers []string) (*rpc.Client, error) {
	if endpoint == "" {
		return nil, errors.New("endpoint must be specified")
	}
	if strings.HasPrefix(endpoint, "rpc:") || strings.HasPrefix(endpoint, "ipc:") {
		// Backwards compatibility with geth < 1.5 which required
		// these prefixes.
		endpoint = endpoint[4:]
	}
	var opts []rpc.ClientOption
	if len(headers) > 0 {
		var customHeaders = make(http.Header)
		for _, h := range headers {
			kv := strings.Split(h, ":")
			if len(kv) != 2 {
				return nil, fmt.Errorf("invalid http header directive: %q", h)
			}
			customHeaders.Add(kv[0], kv[1])
		}
		opts = append(opts, rpc.WithHeaders(customHeaders))
	}
	return rpc.DialOptions(context.Background(), endpoint, opts...)
}

// genesisForCtxChainConfig returns the corresponding Genesis for a non-default flag chain value.
// If no --<chain> flag is set in the global context, a nil value is returned.
// It does not handle genesis for --dev mode, since that mode includes but also exceeds
// chain configuration.
func genesisForCtxChainConfig(ctx *cli.Context) *genesisT.Genesis {
	var genesis *genesisT.Genesis
	switch {
	case ctx.Bool(MainnetFlag.Name):
<<<<<<< HEAD
		genesis = params.DefaultGenesisBlock()
	case ctx.Bool(ClassicFlag.Name):
		genesis = params.DefaultClassicGenesisBlock()
	case ctx.Bool(MordorFlag.Name):
		genesis = params.DefaultMordorGenesisBlock()
=======
		genesis = core.DefaultGenesisBlock()
	case ctx.Bool(HoleskyFlag.Name):
		genesis = core.DefaultHoleskyGenesisBlock()
>>>>>>> 7371b381
	case ctx.Bool(SepoliaFlag.Name):
		genesis = params.DefaultSepoliaGenesisBlock()
	case ctx.Bool(GoerliFlag.Name):
		genesis = params.DefaultGoerliGenesisBlock()
	case ctx.Bool(MintMeFlag.Name):
		genesis = params.DefaultMintMeGenesisBlock()
	case ctx.Bool(DeveloperFlag.Name):
		Fatalf("Developer chains are ephemeral")
	}
	return genesis
}

func MakeGenesis(ctx *cli.Context) *genesisT.Genesis {
	if ctx.Bool(DeveloperFlag.Name) || ctx.Bool(DeveloperPoWFlag.Name) {
		Fatalf("Developer chains are ephemeral")
	}
	return genesisForCtxChainConfig(ctx)
}

// MakeChain creates a chain manager from set command line flags.
func MakeChain(ctx *cli.Context, stack *node.Node, readonly bool) (*core.BlockChain, ethdb.Database) {
	var (
		gspec   = MakeGenesis(ctx)
		chainDb = MakeChainDatabase(ctx, stack, readonly)
	)
	cliqueConfig, err := core.LoadCliqueConfig(chainDb, gspec)
	if err != nil {
		Fatalf("%v", err)
	}
	ethashConfig := ethconfig.Defaults.Ethash

	// ETC-specific configuration: ECIP1099 modifies the original Ethash algo, doubling the epoch size.
	if gspec != nil && gspec.Config != nil {
		ethashConfig.ECIP1099Block = gspec.GetEthashECIP1099Transition() // This will panic if the genesis config field is not nil.
	}

	var lyra2Config *lyra2.Config
	if ctx.Bool(MintMeFlag.Name) {
		lyra2Config = &lyra2.Config{}
	}

	// Toggle PoW modes at user request.
	if ctx.Bool(FakePoWFlag.Name) {
		ethashConfig.PowMode = ethash.ModeFake
	} else if ctx.Bool(FakePoWPoissonFlag.Name) {
		ethashConfig.PowMode = ethash.ModePoissonFake
	}

	engine := ethconfig.CreateConsensusEngine(stack, &ethashConfig, cliqueConfig, lyra2Config, nil, false, chainDb)
	if gcmode := ctx.String(GCModeFlag.Name); gcmode != "full" && gcmode != "archive" {
		Fatalf("--%s must be either 'full' or 'archive'", GCModeFlag.Name)
	}
	scheme, err := ParseStateScheme(ctx, chainDb)
	if err != nil {
		Fatalf("%v", err)
	}
	cache := &core.CacheConfig{
		TrieCleanLimit:      ethconfig.Defaults.TrieCleanCache,
		TrieCleanNoPrefetch: ctx.Bool(CacheNoPrefetchFlag.Name),
		TrieDirtyLimit:      ethconfig.Defaults.TrieDirtyCache,
		TrieDirtyDisabled:   ctx.String(GCModeFlag.Name) == "archive",
		TrieTimeLimit:       ethconfig.Defaults.TrieTimeout,
		SnapshotLimit:       ethconfig.Defaults.SnapshotCache,
		Preimages:           ctx.Bool(CachePreimagesFlag.Name),
		StateScheme:         scheme,
		StateHistory:        ctx.Uint64(StateHistoryFlag.Name),
	}
	if cache.TrieDirtyDisabled && !cache.Preimages {
		cache.Preimages = true
		log.Info("Enabling recording of key preimages since archive mode is used")
	}
	if !ctx.Bool(SnapshotFlag.Name) {
		cache.SnapshotLimit = 0 // Disabled
	}
	// If we're in readonly, do not bother generating snapshot data.
	if readonly {
		cache.SnapshotNoBuild = true
	}

	if ctx.IsSet(CacheFlag.Name) || ctx.IsSet(CacheTrieFlag.Name) {
		cache.TrieCleanLimit = ctx.Int(CacheFlag.Name) * ctx.Int(CacheTrieFlag.Name) / 100
	}
	if ctx.IsSet(CacheFlag.Name) || ctx.IsSet(CacheGCFlag.Name) {
		cache.TrieDirtyLimit = ctx.Int(CacheFlag.Name) * ctx.Int(CacheGCFlag.Name) / 100
	}
	vmcfg := vm.Config{EnablePreimageRecording: ctx.Bool(VMEnableDebugFlag.Name)}

	// Disable transaction indexing/unindexing by default.
	chain, err := core.NewBlockChain(chainDb, cache, gspec, nil, engine, vmcfg, nil, nil)
	if err != nil {
		Fatalf("Can't create BlockChain: %v", err)
	}
	return chain, chainDb
}

// MakeConsolePreloads retrieves the absolute paths for the console JavaScript
// scripts to preload before starting.
func MakeConsolePreloads(ctx *cli.Context) []string {
	// Skip preloading if there's nothing to preload
	if ctx.String(PreloadJSFlag.Name) == "" {
		return nil
	}
	// Otherwise resolve absolute paths and return them
	var preloads []string

	for _, file := range strings.Split(ctx.String(PreloadJSFlag.Name), ",") {
		preloads = append(preloads, strings.TrimSpace(file))
	}
	return preloads
}

// ParseStateScheme resolves scheme identifier from CLI flag. If the provided
// state scheme is not compatible with the one of persistent scheme, an error
// will be returned.
//
//   - none: use the scheme consistent with persistent state, or fallback
//     to hash-based scheme if state is empty.
//   - hash: use hash-based scheme or error out if not compatible with
//     persistent state scheme.
//   - path: use path-based scheme or error out if not compatible with
//     persistent state scheme.
func ParseStateScheme(ctx *cli.Context, disk ethdb.Database) (string, error) {
	// If state scheme is not specified, use the scheme consistent
	// with persistent state, or fallback to hash mode if database
	// is empty.
	stored := rawdb.ReadStateScheme(disk)
	if !ctx.IsSet(StateSchemeFlag.Name) {
		if stored == "" {
			// use default scheme for empty database, flip it when
			// path mode is chosen as default
			log.Info("State schema set to default", "scheme", "hash")
			return rawdb.HashScheme, nil
		}
		log.Info("State scheme set to already existing", "scheme", stored)
		return stored, nil // reuse scheme of persistent scheme
	}
	// If state scheme is specified, ensure it's compatible with
	// persistent state.
	scheme := ctx.String(StateSchemeFlag.Name)
	if stored == "" || scheme == stored {
		log.Info("State scheme set by user", "scheme", scheme)
		return scheme, nil
	}
	return "", fmt.Errorf("incompatible state scheme, stored: %s, provided: %s", stored, scheme)
}

// MakeTrieDatabase constructs a trie database based on the configured scheme.
func MakeTrieDatabase(ctx *cli.Context, disk ethdb.Database, preimage bool, readOnly bool) *trie.Database {
	config := &trie.Config{
		Preimages: preimage,
	}
	scheme, err := ParseStateScheme(ctx, disk)
	if err != nil {
		Fatalf("%v", err)
	}
	if scheme == rawdb.HashScheme {
		// Read-only mode is not implemented in hash mode,
		// ignore the parameter silently. TODO(rjl493456442)
		// please config it if read mode is implemented.
		config.HashDB = hashdb.Defaults
		return trie.NewDatabase(disk, config)
	}
	if readOnly {
		config.PathDB = pathdb.ReadOnly
	} else {
		config.PathDB = pathdb.Defaults
	}
	return trie.NewDatabase(disk, config)
}<|MERGE_RESOLUTION|>--- conflicted
+++ resolved
@@ -1125,11 +1125,8 @@
 	TestnetFlags = []cli.Flag{
 		GoerliFlag,
 		SepoliaFlag,
-<<<<<<< HEAD
 		MordorFlag,
-=======
 		HoleskyFlag,
->>>>>>> 7371b381
 	}
 	// NetworkFlags is the flag group of all built-in supported networks.
 	NetworkFlags = append([]cli.Flag{
@@ -1158,20 +1155,7 @@
 // then a subdirectory of the specified datadir will be used.
 func MakeDataDir(ctx *cli.Context) string {
 	if path := ctx.String(DataDirFlag.Name); path != "" {
-<<<<<<< HEAD
 		return dataDirPathForCtxChainConfig(ctx, path)
-=======
-		if ctx.Bool(GoerliFlag.Name) {
-			return filepath.Join(path, "goerli")
-		}
-		if ctx.Bool(SepoliaFlag.Name) {
-			return filepath.Join(path, "sepolia")
-		}
-		if ctx.Bool(HoleskyFlag.Name) {
-			return filepath.Join(path, "holesky")
-		}
-		return path
->>>>>>> 7371b381
 	}
 	Fatalf("Cannot determine default data directory, please set manually (--%s)", DataDirFlag.Name)
 	return ""
@@ -1217,21 +1201,18 @@
 	switch {
 	case ctx.IsSet(BootnodesFlag.Name):
 		urls = SplitAndTrim(ctx.String(BootnodesFlag.Name))
-<<<<<<< HEAD
 	case ctx.Bool(ClassicFlag.Name):
 		urls = params.ClassicBootnodes
 	case ctx.Bool(MintMeFlag.Name):
 		urls = params.MintMeBootnodes
 	case ctx.Bool(MordorFlag.Name):
 		urls = params.MordorBootnodes
-=======
-	case ctx.Bool(HoleskyFlag.Name):
-		urls = params.HoleskyBootnodes
->>>>>>> 7371b381
 	case ctx.Bool(SepoliaFlag.Name):
 		urls = params.SepoliaBootnodes
 	case ctx.Bool(GoerliFlag.Name):
 		urls = params.GoerliBootnodes
+	case ctx.Bool(HoleskyFlag.Name):
+		urls = params.HoleskyBootnodes
 	}
 
 	// don't apply defaults if BootstrapNodes is already set
@@ -1748,18 +1729,9 @@
 
 	case ctx.Bool(DeveloperFlag.Name) || ctx.Bool(DeveloperPoWFlag.Name):
 		cfg.DataDir = "" // unless explicitly requested, use memory databases
-<<<<<<< HEAD
 
 	case cfg.DataDir == vars.DefaultDataDir():
 		cfg.DataDir = dataDirPathForCtxChainConfig(ctx, vars.DefaultDataDir())
-=======
-	case ctx.Bool(GoerliFlag.Name) && cfg.DataDir == node.DefaultDataDir():
-		cfg.DataDir = filepath.Join(node.DefaultDataDir(), "goerli")
-	case ctx.Bool(SepoliaFlag.Name) && cfg.DataDir == node.DefaultDataDir():
-		cfg.DataDir = filepath.Join(node.DefaultDataDir(), "sepolia")
-	case ctx.Bool(HoleskyFlag.Name) && cfg.DataDir == node.DefaultDataDir():
-		cfg.DataDir = filepath.Join(node.DefaultDataDir(), "holesky")
->>>>>>> 7371b381
 	}
 }
 
@@ -1996,8 +1968,7 @@
 // SetEthConfig applies eth-related command line flags to the config.
 func SetEthConfig(ctx *cli.Context, stack *node.Node, cfg *ethconfig.Config) {
 	// Avoid conflicting network flags
-<<<<<<< HEAD
-	CheckExclusive(ctx, MainnetFlag, DeveloperFlag, DeveloperPoWFlag, GoerliFlag, SepoliaFlag, ClassicFlag, MordorFlag, MintMeFlag)
+	CheckExclusive(ctx, MainnetFlag, DeveloperFlag, DeveloperPoWFlag, GoerliFlag, SepoliaFlag, ClassicFlag, MordorFlag, MintMeFlag, HoleskyFlag)
 	CheckExclusive(ctx, LightServeFlag, SyncModeFlag, "light")
 	CheckExclusive(ctx, DeveloperFlag, DeveloperPoWFlag, ExternalSignerFlag) // Can't use both ephemeral unlocked and external signer
 	if ctx.String(GCModeFlag.Name) == "archive" && ctx.Uint64(TxLookupLimitFlag.Name) != 0 {
@@ -2008,13 +1979,6 @@
 	if ctx.IsSet(LightServeFlag.Name) && ctx.Uint64(TxLookupLimitFlag.Name) != 0 {
 		log.Warn("LES server cannot serve old transaction status and cannot connect below les/4 protocol version if transaction lookup index is limited")
 	}
-=======
-	CheckExclusive(ctx, MainnetFlag, DeveloperFlag, GoerliFlag, SepoliaFlag, HoleskyFlag)
-	CheckExclusive(ctx, LightServeFlag, SyncModeFlag, "light")
-	CheckExclusive(ctx, DeveloperFlag, ExternalSignerFlag) // Can't use both ephemeral unlocked and external signer
-
-	// Set configurations from CLI flags
->>>>>>> 7371b381
 	setEtherbase(ctx, cfg)
 	setGPO(ctx, &cfg.GPO, ctx.String(SyncModeFlag.Name) == "light")
 	setTxPool(ctx, &cfg.TxPool)
@@ -2589,23 +2553,19 @@
 	var genesis *genesisT.Genesis
 	switch {
 	case ctx.Bool(MainnetFlag.Name):
-<<<<<<< HEAD
 		genesis = params.DefaultGenesisBlock()
 	case ctx.Bool(ClassicFlag.Name):
 		genesis = params.DefaultClassicGenesisBlock()
 	case ctx.Bool(MordorFlag.Name):
 		genesis = params.DefaultMordorGenesisBlock()
-=======
-		genesis = core.DefaultGenesisBlock()
-	case ctx.Bool(HoleskyFlag.Name):
-		genesis = core.DefaultHoleskyGenesisBlock()
->>>>>>> 7371b381
 	case ctx.Bool(SepoliaFlag.Name):
 		genesis = params.DefaultSepoliaGenesisBlock()
 	case ctx.Bool(GoerliFlag.Name):
 		genesis = params.DefaultGoerliGenesisBlock()
 	case ctx.Bool(MintMeFlag.Name):
 		genesis = params.DefaultMintMeGenesisBlock()
+	case ctx.Bool(HoleskyFlag.Name):
+		genesis = params.DefaultHoleskyGenesisBlock()
 	case ctx.Bool(DeveloperFlag.Name):
 		Fatalf("Developer chains are ephemeral")
 	}
