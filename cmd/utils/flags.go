--- conflicted
+++ resolved
@@ -1283,11 +1283,7 @@
 		cfg.NetRestrict = list
 	}
 
-<<<<<<< HEAD
 	if ctx.GlobalBool(DeveloperFlag.Name) || ctx.GlobalBool(DeveloperPoWFlag.Name) || ctx.GlobalBool(CatalystFlag.Name) {
-=======
-	if ctx.GlobalBool(DeveloperFlag.Name) {
->>>>>>> 8be800ff
 		// --dev mode can't use p2p networking.
 		cfg.MaxPeers = 0
 		cfg.ListenAddr = ""
@@ -1889,11 +1885,7 @@
 		log.Info("Using developer account", "address", developer.Address)
 
 		// Create a new developer genesis block or reuse existing one
-<<<<<<< HEAD
-		cfg.Genesis = params.DeveloperGenesisBlock(uint64(ctx.GlobalInt(DeveloperPeriodFlag.Name)), developer.Address, ctx.GlobalBool(DeveloperPoWFlag.Name))
-=======
-		cfg.Genesis = core.DeveloperGenesisBlock(uint64(ctx.GlobalInt(DeveloperPeriodFlag.Name)), ctx.GlobalUint64(DeveloperGasLimitFlag.Name), developer.Address)
->>>>>>> 8be800ff
+		cfg.Genesis = params.DeveloperGenesisBlock(uint64(ctx.GlobalInt(DeveloperPeriodFlag.Name)), ctx.GlobalUint64(DeveloperGasLimitFlag.Name), developer.Address, ctx.GlobalBool(DeveloperPoWFlag.Name))
 		if ctx.GlobalIsSet(DataDirFlag.Name) {
 			// Check if we have an already initialized chain and fall back to
 			// that if so. Otherwise we need to generate a new genesis spec.
