--- conflicted
+++ resolved
@@ -136,21 +136,12 @@
 		gen := readGenesis(ctx.GlobalString(GenesisFlag.Name))
 		genesisConfig = gen
 		db := rawdb.NewMemoryDatabase()
-<<<<<<< HEAD
 		genesis := core.GenesisToBlock(gen, db)
-		statedb, _ = state.New(genesis.Root(), state.NewDatabase(db))
-		chainConfig = gen.Config
-	} else {
-		statedb, _ = state.New(common.Hash{}, state.NewDatabase(rawdb.NewMemoryDatabase()))
-		genesisConfig = new(genesisT.Genesis)
-=======
-		genesis := gen.ToBlock(db)
 		statedb, _ = state.New(genesis.Root(), state.NewDatabase(db), nil)
 		chainConfig = gen.Config
 	} else {
 		statedb, _ = state.New(common.Hash{}, state.NewDatabase(rawdb.NewMemoryDatabase()), nil)
-		genesisConfig = new(core.Genesis)
->>>>>>> 44a3b8c0
+		genesisConfig = new(genesisT.Genesis)
 	}
 	if ctx.GlobalString(SenderFlag.Name) != "" {
 		sender = common.HexToAddress(ctx.GlobalString(SenderFlag.Name))
