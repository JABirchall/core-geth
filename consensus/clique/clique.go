--- conflicted
+++ resolved
@@ -569,13 +569,7 @@
 // Finalize implements consensus.Engine. There is no post-transaction
 // consensus rules in clique, do nothing here.
 func (c *Clique) Finalize(chain consensus.ChainHeaderReader, header *types.Header, state *state.StateDB, txs []*types.Transaction, uncles []*types.Header, withdrawals []*types.Withdrawal) {
-<<<<<<< HEAD
-	// No block rewards in PoA, so the state remains as is and uncles are dropped
-	header.Root = state.IntermediateRoot(chain.Config().IsEnabled(chain.Config().GetEIP161dTransition, header.Number))
-	header.UncleHash = types.CalcUncleHash(nil)
-=======
 	// No block rewards in PoA, so the state remains as is
->>>>>>> a38f4108
 }
 
 // FinalizeAndAssemble implements consensus.Engine, ensuring no uncles are set,
