// Copyright 2019 The go-ethereum Authors
// This file is part of the go-ethereum library.
//
// The go-ethereum library is free software: you can redistribute it and/or modify
// it under the terms of the GNU Lesser General Public License as published by
// the Free Software Foundation, either version 3 of the License, or
// (at your option) any later version.
//
// The go-ethereum library is distributed in the hope that it will be useful,
// but WITHOUT ANY WARRANTY; without even the implied warranty of
// MERCHANTABILITY or FITNESS FOR A PARTICULAR PURPOSE. See the
// GNU Lesser General Public License for more details.
//
// You should have received a copy of the GNU Lesser General Public License
// along with the go-ethereum library. If not, see <http://www.gnu.org/licenses/>.

package graphql

import (
	"context"
	"encoding/json"
	"fmt"
	"io"
	"math/big"
	"net/http"
	"strings"
	"testing"
	"time"

	"github.com/ethereum/go-ethereum/common"
	"github.com/ethereum/go-ethereum/consensus/ethash"
	"github.com/ethereum/go-ethereum/core"
	"github.com/ethereum/go-ethereum/core/types"
	"github.com/ethereum/go-ethereum/core/vm"
	"github.com/ethereum/go-ethereum/crypto"
	"github.com/ethereum/go-ethereum/eth"
	"github.com/ethereum/go-ethereum/eth/ethconfig"
	"github.com/ethereum/go-ethereum/eth/filters"
	"github.com/ethereum/go-ethereum/node"
	"github.com/ethereum/go-ethereum/params"
	"github.com/ethereum/go-ethereum/params/types/genesisT"
	"github.com/ethereum/go-ethereum/params/vars"

	"github.com/stretchr/testify/assert"
)

func TestBuildSchema(t *testing.T) {
	ddir := t.TempDir()
	// Copy config
	conf := node.DefaultConfig
	conf.DataDir = ddir
	stack, err := node.New(&conf)
	if err != nil {
		t.Fatalf("could not create new node: %v", err)
	}
	defer stack.Close()
	// Make sure the schema can be parsed and matched up to the object model.
	if _, err := newHandler(stack, nil, nil, []string{}, []string{}); err != nil {
		t.Errorf("Could not construct GraphQL handler: %v", err)
	}
}

// Tests that a graphQL request is successfully handled when graphql is enabled on the specified endpoint
func TestGraphQLBlockSerialization(t *testing.T) {
	stack := createNode(t)
	defer stack.Close()
	genesis := &core.Genesis{
		Config:     params.AllEthashProtocolChanges,
		GasLimit:   11500000,
		Difficulty: big.NewInt(1048576),
	}
	newGQLService(t, stack, genesis, 10, func(i int, gen *core.BlockGen) {})
	// start node
	if err := stack.Start(); err != nil {
		t.Fatalf("could not start node: %v", err)
	}

	for i, tt := range []struct {
		body string
		want string
		code int
	}{
		{ // Should return latest block
			body: `{"query": "{block{number}}","variables": null}`,
			want: `{"data":{"block":{"number":10}}}`,
			code: 200,
		},
		{ // Should return info about latest block
			body: `{"query": "{block{number,gasUsed,gasLimit}}","variables": null}`,
			want: `{"data":{"block":{"number":10,"gasUsed":0,"gasLimit":11500000}}}`,
			code: 200,
		},
		{
			body: `{"query": "{block(number:0){number,gasUsed,gasLimit}}","variables": null}`,
			want: `{"data":{"block":{"number":0,"gasUsed":0,"gasLimit":11500000}}}`,
			code: 200,
		},
		{
			body: `{"query": "{block(number:-1){number,gasUsed,gasLimit}}","variables": null}`,
			want: `{"data":{"block":null}}`,
			code: 200,
		},
		{
			body: `{"query": "{block(number:-500){number,gasUsed,gasLimit}}","variables": null}`,
			want: `{"data":{"block":null}}`,
			code: 200,
		},
		{
			body: `{"query": "{block(number:\"0\"){number,gasUsed,gasLimit}}","variables": null}`,
			want: `{"data":{"block":{"number":0,"gasUsed":0,"gasLimit":11500000}}}`,
			code: 200,
		},
		{
			body: `{"query": "{block(number:\"-33\"){number,gasUsed,gasLimit}}","variables": null}`,
			want: `{"data":{"block":null}}`,
			code: 200,
		},
		{
			body: `{"query": "{block(number:\"1337\"){number,gasUsed,gasLimit}}","variables": null}`,
			want: `{"data":{"block":null}}`,
			code: 200,
		},
		{
			body: `{"query": "{block(number:\"0xbad\"){number,gasUsed,gasLimit}}","variables": null}`,
			want: `{"errors":[{"message":"strconv.ParseInt: parsing \"0xbad\": invalid syntax"}],"data":{}}`,
			code: 400,
		},
		{ // hex strings are currently not supported. If that's added to the spec, this test will need to change
			body: `{"query": "{block(number:\"0x0\"){number,gasUsed,gasLimit}}","variables": null}`,
			want: `{"errors":[{"message":"strconv.ParseInt: parsing \"0x0\": invalid syntax"}],"data":{}}`,
			code: 400,
		},
		{
			body: `{"query": "{block(number:\"a\"){number,gasUsed,gasLimit}}","variables": null}`,
			want: `{"errors":[{"message":"strconv.ParseInt: parsing \"a\": invalid syntax"}],"data":{}}`,
			code: 400,
		},
		{
			body: `{"query": "{bleh{number}}","variables": null}"`,
			want: `{"errors":[{"message":"Cannot query field \"bleh\" on type \"Query\".","locations":[{"line":1,"column":2}]}]}`,
			code: 400,
		},
		// should return `estimateGas` as decimal
		{
			body: `{"query": "{block{ estimateGas(data:{}) }}"}`,
			want: `{"data":{"block":{"estimateGas":53000}}}`,
			code: 200,
		},
		// should return `status` as decimal
		{
			body: `{"query": "{block {number call (data : {from : \"0xa94f5374fce5edbc8e2a8697c15331677e6ebf0b\", to: \"0x6295ee1b4f6dd65047762f924ecd367c17eabf8f\", data :\"0x12a7b914\"}){data status}}}"}`,
			want: `{"data":{"block":{"number":10,"call":{"data":"0x","status":1}}}}`,
			code: 200,
		},
	} {
		resp, err := http.Post(fmt.Sprintf("%s/graphql", stack.HTTPEndpoint()), "application/json", strings.NewReader(tt.body))
		if err != nil {
			t.Fatalf("could not post: %v", err)
		}
		bodyBytes, err := io.ReadAll(resp.Body)
		if err != nil {
			t.Fatalf("could not read from response body: %v", err)
		}
		if have := string(bodyBytes); have != tt.want {
			t.Errorf("testcase %d %s,\nhave:\n%v\nwant:\n%v", i, tt.body, have, tt.want)
		}
		if tt.code != resp.StatusCode {
			t.Errorf("testcase %d %s,\nwrong statuscode, have: %v, want: %v", i, tt.body, resp.StatusCode, tt.code)
		}
	}
}

func TestGraphQLBlockSerializationEIP2718(t *testing.T) {
	// Account for signing txes
	var (
		key, _  = crypto.HexToECDSA("b71c71a67e1177ad4e901695e1b4b9ee17ae16c6668d313eac2f96dbcda3f291")
		address = crypto.PubkeyToAddress(key.PublicKey)
		funds   = big.NewInt(1000000000000000)
		dad     = common.HexToAddress("0x0000000000000000000000000000000000000dad")
	)
	stack := createNode(t)
	defer stack.Close()
	genesis := &core.Genesis{
		Config:     params.AllEthashProtocolChanges,
		GasLimit:   11500000,
		Difficulty: big.NewInt(1048576),
		Alloc: core.GenesisAlloc{
			address: {Balance: funds},
			// The address 0xdad sloads 0x00 and 0x01
			dad: {
				Code:    []byte{byte(vm.PC), byte(vm.PC), byte(vm.SLOAD), byte(vm.SLOAD)},
				Nonce:   0,
				Balance: big.NewInt(0),
			},
		},
		BaseFee: big.NewInt(params.InitialBaseFee),
	}
	signer := types.LatestSigner(genesis.Config)
	newGQLService(t, stack, genesis, 1, func(i int, gen *core.BlockGen) {
		gen.SetCoinbase(common.Address{1})
		tx, _ := types.SignNewTx(key, signer, &types.LegacyTx{
			Nonce:    uint64(0),
			To:       &dad,
			Value:    big.NewInt(100),
			Gas:      50000,
			GasPrice: big.NewInt(params.InitialBaseFee),
		})
		gen.AddTx(tx)
		tx, _ = types.SignNewTx(key, signer, &types.AccessListTx{
			ChainID:  genesis.Config.ChainID,
			Nonce:    uint64(1),
			To:       &dad,
			Gas:      30000,
			GasPrice: big.NewInt(params.InitialBaseFee),
			Value:    big.NewInt(50),
			AccessList: types.AccessList{{
				Address:     dad,
				StorageKeys: []common.Hash{{0}},
			}},
		})
		gen.AddTx(tx)
	})
	// start node
	if err := stack.Start(); err != nil {
		t.Fatalf("could not start node: %v", err)
	}

	for i, tt := range []struct {
		body string
		want string
		code int
	}{
		{
			body: `{"query": "{block {number transactions { from { address } to { address } value hash type accessList { address storageKeys } index}}}"}`,
			want: `{"data":{"block":{"number":1,"transactions":[{"from":{"address":"0x71562b71999873db5b286df957af199ec94617f7"},"to":{"address":"0x0000000000000000000000000000000000000dad"},"value":"0x64","hash":"0xd864c9d7d37fade6b70164740540c06dd58bb9c3f6b46101908d6339db6a6a7b","type":0,"accessList":[],"index":0},{"from":{"address":"0x71562b71999873db5b286df957af199ec94617f7"},"to":{"address":"0x0000000000000000000000000000000000000dad"},"value":"0x32","hash":"0x19b35f8187b4e15fb59a9af469dca5dfa3cd363c11d372058c12f6482477b474","type":1,"accessList":[{"address":"0x0000000000000000000000000000000000000dad","storageKeys":["0x0000000000000000000000000000000000000000000000000000000000000000"]}],"index":1}]}}}`,
			code: 200,
		},
	} {
		resp, err := http.Post(fmt.Sprintf("%s/graphql", stack.HTTPEndpoint()), "application/json", strings.NewReader(tt.body))
		if err != nil {
			t.Fatalf("could not post: %v", err)
		}
		bodyBytes, err := io.ReadAll(resp.Body)
		if err != nil {
			t.Fatalf("could not read from response body: %v", err)
		}
		if have := string(bodyBytes); have != tt.want {
			t.Errorf("testcase %d %s,\nhave:\n%v\nwant:\n%v", i, tt.body, have, tt.want)
		}
		if tt.code != resp.StatusCode {
			t.Errorf("testcase %d %s,\nwrong statuscode, have: %v, want: %v", i, tt.body, resp.StatusCode, tt.code)
		}
	}
}

// Tests that a graphQL request is not handled successfully when graphql is not enabled on the specified endpoint
func TestGraphQLHTTPOnSamePort_GQLRequest_Unsuccessful(t *testing.T) {
	stack := createNode(t)
	defer stack.Close()
	if err := stack.Start(); err != nil {
		t.Fatalf("could not start node: %v", err)
	}
	body := strings.NewReader(`{"query": "{block{number}}","variables": null}`)
	resp, err := http.Post(fmt.Sprintf("%s/graphql", stack.HTTPEndpoint()), "application/json", body)
	if err != nil {
		t.Fatalf("could not post: %v", err)
	}
	// make sure the request is not handled successfully
	assert.Equal(t, http.StatusNotFound, resp.StatusCode)
}

func TestGraphQLTransactionLogs(t *testing.T) {
	var (
		key, _  = crypto.GenerateKey()
		addr    = crypto.PubkeyToAddress(key.PublicKey)
		dadStr  = "0x0000000000000000000000000000000000000dad"
		dad     = common.HexToAddress(dadStr)
		genesis = &core.Genesis{
			Config:     params.AllEthashProtocolChanges,
			GasLimit:   11500000,
			Difficulty: big.NewInt(1048576),
			Alloc: core.GenesisAlloc{
				addr: {Balance: big.NewInt(params.Ether)},
				dad: {
					// LOG0(0, 0), LOG0(0, 0), RETURN(0, 0)
					Code:    common.Hex2Bytes("60006000a060006000a060006000f3"),
					Nonce:   0,
					Balance: big.NewInt(0),
				},
			},
		}
		signer = types.LatestSigner(genesis.Config)
		stack  = createNode(t)
	)
	defer stack.Close()

	handler := newGQLService(t, stack, genesis, 1, func(i int, gen *core.BlockGen) {
		tx, _ := types.SignNewTx(key, signer, &types.LegacyTx{To: &dad, Gas: 100000, GasPrice: big.NewInt(params.InitialBaseFee)})
		gen.AddTx(tx)
		tx, _ = types.SignNewTx(key, signer, &types.LegacyTx{To: &dad, Nonce: 1, Gas: 100000, GasPrice: big.NewInt(params.InitialBaseFee)})
		gen.AddTx(tx)
		tx, _ = types.SignNewTx(key, signer, &types.LegacyTx{To: &dad, Nonce: 2, Gas: 100000, GasPrice: big.NewInt(params.InitialBaseFee)})
		gen.AddTx(tx)
	})
	// start node
	if err := stack.Start(); err != nil {
		t.Fatalf("could not start node: %v", err)
	}
	query := `{block { transactions { logs { account { address } } } } }`
	res := handler.Schema.Exec(context.Background(), query, "", map[string]interface{}{})
	if res.Errors != nil {
		t.Fatalf("graphql query failed: %v", res.Errors)
	}
	have, err := json.Marshal(res.Data)
	if err != nil {
		t.Fatalf("failed to encode graphql response: %s", err)
	}
	want := fmt.Sprintf(`{"block":{"transactions":[{"logs":[{"account":{"address":"%s"}},{"account":{"address":"%s"}}]},{"logs":[{"account":{"address":"%s"}},{"account":{"address":"%s"}}]},{"logs":[{"account":{"address":"%s"}},{"account":{"address":"%s"}}]}]}}`, dadStr, dadStr, dadStr, dadStr, dadStr, dadStr)
	if string(have) != want {
		t.Errorf("response unmatch. expected %s, got %s", want, have)
	}
}

func createNode(t *testing.T) *node.Node {
	stack, err := node.New(&node.Config{
		HTTPHost: "127.0.0.1",
		HTTPPort: 0,
		WSHost:   "127.0.0.1",
		WSPort:   0,
	})
	if err != nil {
		t.Fatalf("could not create node: %v", err)
	}
	return stack
}

<<<<<<< HEAD
func createGQLService(t *testing.T, stack *node.Node) {
	// create backend
	ethConf := &ethconfig.Config{
		Genesis: &genesisT.Genesis{
			Config:     params.AllEthashProtocolChanges,
			GasLimit:   11500000,
			Difficulty: big.NewInt(1048576),
		},
		Ethash: ethash.Config{
			PowMode: ethash.ModeFake,
		},
		NetworkId:               1337,
		TrieCleanCache:          5,
		TrieCleanCacheJournal:   "triecache",
		TrieCleanCacheRejournal: 60 * time.Minute,
		TrieDirtyCache:          5,
		TrieTimeout:             60 * time.Minute,
		SnapshotCache:           5,
	}
	ethBackend, err := eth.New(stack, ethConf)
	if err != nil {
		t.Fatalf("could not create eth backend: %v", err)
	}
	// Create some blocks and import them
	chain, _ := core.GenerateChain(params.AllEthashProtocolChanges, ethBackend.BlockChain().Genesis(),
		ethash.NewFaker(), ethBackend.ChainDb(), 10, func(i int, gen *core.BlockGen) {})
	_, err = ethBackend.BlockChain().InsertChain(chain)
	if err != nil {
		t.Fatalf("could not create import blocks: %v", err)
	}
	// create gql service
	filterSystem := filters.NewFilterSystem(ethBackend.APIBackend, filters.Config{})
	err = New(stack, ethBackend.APIBackend, filterSystem, []string{}, []string{})
	if err != nil {
		t.Fatalf("could not create graphql service: %v", err)
	}
}

func createGQLServiceWithTransactions(t *testing.T, stack *node.Node) {
	// create backend
	key, _ := crypto.HexToECDSA("b71c71a67e1177ad4e901695e1b4b9ee17ae16c6668d313eac2f96dbcda3f291")
	address := crypto.PubkeyToAddress(key.PublicKey)
	funds := big.NewInt(1000000000000000)
	dad := common.HexToAddress("0x0000000000000000000000000000000000000dad")

	ethConf := &ethconfig.Config{
		Genesis: &genesisT.Genesis{
			Config:     params.AllEthashProtocolChanges,
			GasLimit:   11500000,
			Difficulty: big.NewInt(1048576),
			Alloc: genesisT.GenesisAlloc{
				address: {Balance: funds},
				// The address 0xdad sloads 0x00 and 0x01
				dad: {
					Code: []byte{
						byte(vm.PC),
						byte(vm.PC),
						byte(vm.SLOAD),
						byte(vm.SLOAD),
					},
					Nonce:   0,
					Balance: big.NewInt(0),
				},
			},
			BaseFee: big.NewInt(vars.InitialBaseFee),
		},
=======
func newGQLService(t *testing.T, stack *node.Node, gspec *core.Genesis, genBlocks int, genfunc func(i int, gen *core.BlockGen)) *handler {
	ethConf := &ethconfig.Config{
		Genesis: gspec,
>>>>>>> e5eb32ac
		Ethash: ethash.Config{
			PowMode: ethash.ModeFake,
		},
		NetworkId:               1337,
		TrieCleanCache:          5,
		TrieCleanCacheJournal:   "triecache",
		TrieCleanCacheRejournal: 60 * time.Minute,
		TrieDirtyCache:          5,
		TrieTimeout:             60 * time.Minute,
		SnapshotCache:           5,
	}
	ethBackend, err := eth.New(stack, ethConf)
	if err != nil {
		t.Fatalf("could not create eth backend: %v", err)
	}
<<<<<<< HEAD
	signer := types.LatestSigner(ethConf.Genesis.Config)

	legacyTx, _ := types.SignNewTx(key, signer, &types.LegacyTx{
		Nonce:    uint64(0),
		To:       &dad,
		Value:    big.NewInt(100),
		Gas:      50000,
		GasPrice: big.NewInt(vars.InitialBaseFee),
	})
	envelopTx, _ := types.SignNewTx(key, signer, &types.AccessListTx{
		ChainID:  ethConf.Genesis.Config.GetChainID(),
		Nonce:    uint64(1),
		To:       &dad,
		Gas:      30000,
		GasPrice: big.NewInt(vars.InitialBaseFee),
		Value:    big.NewInt(50),
		AccessList: types.AccessList{{
			Address:     dad,
			StorageKeys: []common.Hash{{0}},
		}},
	})

=======
>>>>>>> e5eb32ac
	// Create some blocks and import them
	chain, _ := core.GenerateChain(params.AllEthashProtocolChanges, ethBackend.BlockChain().Genesis(),
		ethash.NewFaker(), ethBackend.ChainDb(), genBlocks, genfunc)
	_, err = ethBackend.BlockChain().InsertChain(chain)
	if err != nil {
		t.Fatalf("could not create import blocks: %v", err)
	}
	// Set up handler
	filterSystem := filters.NewFilterSystem(ethBackend.APIBackend, filters.Config{})
	handler, err := newHandler(stack, ethBackend.APIBackend, filterSystem, []string{}, []string{})
	if err != nil {
		t.Fatalf("could not create graphql service: %v", err)
	}
	return handler
}<|MERGE_RESOLUTION|>--- conflicted
+++ resolved
@@ -39,7 +39,6 @@
 	"github.com/ethereum/go-ethereum/node"
 	"github.com/ethereum/go-ethereum/params"
 	"github.com/ethereum/go-ethereum/params/types/genesisT"
-	"github.com/ethereum/go-ethereum/params/vars"
 
 	"github.com/stretchr/testify/assert"
 )
@@ -64,7 +63,7 @@
 func TestGraphQLBlockSerialization(t *testing.T) {
 	stack := createNode(t)
 	defer stack.Close()
-	genesis := &core.Genesis{
+	genesis := &genesisT.Genesis{
 		Config:     params.AllEthashProtocolChanges,
 		GasLimit:   11500000,
 		Difficulty: big.NewInt(1048576),
@@ -180,11 +179,11 @@
 	)
 	stack := createNode(t)
 	defer stack.Close()
-	genesis := &core.Genesis{
+	genesis := &genesisT.Genesis{
 		Config:     params.AllEthashProtocolChanges,
 		GasLimit:   11500000,
 		Difficulty: big.NewInt(1048576),
-		Alloc: core.GenesisAlloc{
+		Alloc: genesisT.GenesisAlloc{
 			address: {Balance: funds},
 			// The address 0xdad sloads 0x00 and 0x01
 			dad: {
@@ -275,11 +274,11 @@
 		addr    = crypto.PubkeyToAddress(key.PublicKey)
 		dadStr  = "0x0000000000000000000000000000000000000dad"
 		dad     = common.HexToAddress(dadStr)
-		genesis = &core.Genesis{
+		genesis = &genesisT.Genesis{
 			Config:     params.AllEthashProtocolChanges,
 			GasLimit:   11500000,
 			Difficulty: big.NewInt(1048576),
-			Alloc: core.GenesisAlloc{
+			Alloc: genesisT.GenesisAlloc{
 				addr: {Balance: big.NewInt(params.Ether)},
 				dad: {
 					// LOG0(0, 0), LOG0(0, 0), RETURN(0, 0)
@@ -334,15 +333,9 @@
 	return stack
 }
 
-<<<<<<< HEAD
-func createGQLService(t *testing.T, stack *node.Node) {
-	// create backend
+func newGQLService(t *testing.T, stack *node.Node, gspec *genesisT.Genesis, genBlocks int, genfunc func(i int, gen *core.BlockGen)) *handler {
 	ethConf := &ethconfig.Config{
-		Genesis: &genesisT.Genesis{
-			Config:     params.AllEthashProtocolChanges,
-			GasLimit:   11500000,
-			Difficulty: big.NewInt(1048576),
-		},
+		Genesis: gspec,
 		Ethash: ethash.Config{
 			PowMode: ethash.ModeFake,
 		},
@@ -360,94 +353,6 @@
 	}
 	// Create some blocks and import them
 	chain, _ := core.GenerateChain(params.AllEthashProtocolChanges, ethBackend.BlockChain().Genesis(),
-		ethash.NewFaker(), ethBackend.ChainDb(), 10, func(i int, gen *core.BlockGen) {})
-	_, err = ethBackend.BlockChain().InsertChain(chain)
-	if err != nil {
-		t.Fatalf("could not create import blocks: %v", err)
-	}
-	// create gql service
-	filterSystem := filters.NewFilterSystem(ethBackend.APIBackend, filters.Config{})
-	err = New(stack, ethBackend.APIBackend, filterSystem, []string{}, []string{})
-	if err != nil {
-		t.Fatalf("could not create graphql service: %v", err)
-	}
-}
-
-func createGQLServiceWithTransactions(t *testing.T, stack *node.Node) {
-	// create backend
-	key, _ := crypto.HexToECDSA("b71c71a67e1177ad4e901695e1b4b9ee17ae16c6668d313eac2f96dbcda3f291")
-	address := crypto.PubkeyToAddress(key.PublicKey)
-	funds := big.NewInt(1000000000000000)
-	dad := common.HexToAddress("0x0000000000000000000000000000000000000dad")
-
-	ethConf := &ethconfig.Config{
-		Genesis: &genesisT.Genesis{
-			Config:     params.AllEthashProtocolChanges,
-			GasLimit:   11500000,
-			Difficulty: big.NewInt(1048576),
-			Alloc: genesisT.GenesisAlloc{
-				address: {Balance: funds},
-				// The address 0xdad sloads 0x00 and 0x01
-				dad: {
-					Code: []byte{
-						byte(vm.PC),
-						byte(vm.PC),
-						byte(vm.SLOAD),
-						byte(vm.SLOAD),
-					},
-					Nonce:   0,
-					Balance: big.NewInt(0),
-				},
-			},
-			BaseFee: big.NewInt(vars.InitialBaseFee),
-		},
-=======
-func newGQLService(t *testing.T, stack *node.Node, gspec *core.Genesis, genBlocks int, genfunc func(i int, gen *core.BlockGen)) *handler {
-	ethConf := &ethconfig.Config{
-		Genesis: gspec,
->>>>>>> e5eb32ac
-		Ethash: ethash.Config{
-			PowMode: ethash.ModeFake,
-		},
-		NetworkId:               1337,
-		TrieCleanCache:          5,
-		TrieCleanCacheJournal:   "triecache",
-		TrieCleanCacheRejournal: 60 * time.Minute,
-		TrieDirtyCache:          5,
-		TrieTimeout:             60 * time.Minute,
-		SnapshotCache:           5,
-	}
-	ethBackend, err := eth.New(stack, ethConf)
-	if err != nil {
-		t.Fatalf("could not create eth backend: %v", err)
-	}
-<<<<<<< HEAD
-	signer := types.LatestSigner(ethConf.Genesis.Config)
-
-	legacyTx, _ := types.SignNewTx(key, signer, &types.LegacyTx{
-		Nonce:    uint64(0),
-		To:       &dad,
-		Value:    big.NewInt(100),
-		Gas:      50000,
-		GasPrice: big.NewInt(vars.InitialBaseFee),
-	})
-	envelopTx, _ := types.SignNewTx(key, signer, &types.AccessListTx{
-		ChainID:  ethConf.Genesis.Config.GetChainID(),
-		Nonce:    uint64(1),
-		To:       &dad,
-		Gas:      30000,
-		GasPrice: big.NewInt(vars.InitialBaseFee),
-		Value:    big.NewInt(50),
-		AccessList: types.AccessList{{
-			Address:     dad,
-			StorageKeys: []common.Hash{{0}},
-		}},
-	})
-
-=======
->>>>>>> e5eb32ac
-	// Create some blocks and import them
-	chain, _ := core.GenerateChain(params.AllEthashProtocolChanges, ethBackend.BlockChain().Genesis(),
 		ethash.NewFaker(), ethBackend.ChainDb(), genBlocks, genfunc)
 	_, err = ethBackend.BlockChain().InsertChain(chain)
 	if err != nil {
