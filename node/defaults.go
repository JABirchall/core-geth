--- conflicted
+++ resolved
@@ -42,20 +42,7 @@
 
 // DefaultConfig contains reasonable default settings.
 var DefaultConfig = Config{
-<<<<<<< HEAD
-	DataDir:             vars.DefaultDataDir(),
-	HTTPPort:            DefaultHTTPPort,
-	AuthAddr:            DefaultAuthHost,
-	AuthPort:            DefaultAuthPort,
-	AuthVirtualHosts:    DefaultAuthVhosts,
-	HTTPModules:         []string{"net", "web3"},
-	HTTPVirtualHosts:    []string{"localhost"},
-	HTTPTimeouts:        rpc.DefaultHTTPTimeouts,
-	WSPort:              DefaultWSPort,
-	WSModules:           []string{"net", "web3"},
-	GraphQLVirtualHosts: []string{"localhost"},
-=======
-	DataDir:              DefaultDataDir(),
+	DataDir:              vars.DefaultDataDir(),
 	HTTPPort:             DefaultHTTPPort,
 	AuthAddr:             DefaultAuthHost,
 	AuthPort:             DefaultAuthPort,
@@ -68,7 +55,6 @@
 	BatchRequestLimit:    1000,
 	BatchResponseMaxSize: 25 * 1000 * 1000,
 	GraphQLVirtualHosts:  []string{"localhost"},
->>>>>>> a7e358d0
 	P2P: p2p.Config{
 		ListenAddr: ":30303",
 		MaxPeers:   50,
