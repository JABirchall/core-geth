// Copyright 2021 The go-ethereum Authors
// This file is part of the go-ethereum library.
//
// The go-ethereum library is free software: you can redistribute it and/or modify
// it under the terms of the GNU Lesser General Public License as published by
// the Free Software Foundation, either version 3 of the License, or
// (at your option) any later version.
//
// The go-ethereum library is distributed in the hope that it will be useful,
// but WITHOUT ANY WARRANTY; without even the implied warranty of
// MERCHANTABILITY or FITNESS FOR A PARTICULAR PURPOSE. See the
// GNU Lesser General Public License for more details.
//
// You should have received a copy of the GNU Lesser General Public License
// along with the go-ethereum library. If not, see <http://www.gnu.org/licenses/>.

package les

import (
	"bytes"
	"encoding/binary"
	"io"
	"math/big"

	"github.com/ethereum/go-ethereum/common"
	"github.com/ethereum/go-ethereum/consensus/ethash"
	"github.com/ethereum/go-ethereum/core"
	"github.com/ethereum/go-ethereum/core/rawdb"
	"github.com/ethereum/go-ethereum/core/txpool"
	"github.com/ethereum/go-ethereum/core/txpool/legacypool"
	"github.com/ethereum/go-ethereum/core/types"
	"github.com/ethereum/go-ethereum/core/vm"
	"github.com/ethereum/go-ethereum/crypto"
	l "github.com/ethereum/go-ethereum/les"
	"github.com/ethereum/go-ethereum/params"
	"github.com/ethereum/go-ethereum/params/types/genesisT"
	"github.com/ethereum/go-ethereum/params/vars"
	"github.com/ethereum/go-ethereum/rlp"
	"github.com/ethereum/go-ethereum/trie"
)

var (
	bankKey, _ = crypto.HexToECDSA("b71c71a67e1177ad4e901695e1b4b9ee17ae16c6668d313eac2f96dbcda3f291")
	bankAddr   = crypto.PubkeyToAddress(bankKey.PublicKey)
	bankFunds  = new(big.Int).Mul(big.NewInt(100), big.NewInt(vars.Ether))

	testChainLen     = 256
	testContractCode = common.Hex2Bytes("606060405260cc8060106000396000f360606040526000357c01000000000000000000000000000000000000000000000000000000009004806360cd2685146041578063c16431b914606b57603f565b005b6055600480803590602001909190505060a9565b6040518082815260200191505060405180910390f35b60886004808035906020019091908035906020019091905050608a565b005b80600060005083606481101560025790900160005b50819055505b5050565b6000600060005082606481101560025790900160005b5054905060c7565b91905056")

	chain     *core.BlockChain
	addresses []common.Address
	txHashes  []common.Hash

	chtTrie   *trie.Trie
	bloomTrie *trie.Trie
	chtKeys   [][]byte
	bloomKeys [][]byte
)

<<<<<<< HEAD
func makechain() (bc *core.BlockChain, addrHashes, txHashes []common.Hash) {
	gspec := &genesisT.Genesis{
=======
func makechain() (bc *core.BlockChain, addresses []common.Address, txHashes []common.Hash) {
	gspec := &core.Genesis{
>>>>>>> a7e358d0
		Config:   params.TestChainConfig,
		Alloc:    genesisT.GenesisAlloc{bankAddr: {Balance: bankFunds}},
		GasLimit: 100000000,
	}
	signer := types.HomesteadSigner{}
	_, blocks, _ := core.GenerateChainWithGenesis(gspec, ethash.NewFaker(), testChainLen,
		func(i int, gen *core.BlockGen) {
			var (
				tx   *types.Transaction
				addr common.Address
			)
			nonce := uint64(i)
			if i%4 == 0 {
				tx, _ = types.SignTx(types.NewContractCreation(nonce, big.NewInt(0), 200000, big.NewInt(0), testContractCode), signer, bankKey)
				addr = crypto.CreateAddress(bankAddr, nonce)
			} else {
				addr = common.BigToAddress(big.NewInt(int64(i)))
				tx, _ = types.SignTx(types.NewTransaction(nonce, addr, big.NewInt(10000), vars.TxGas, big.NewInt(vars.GWei), nil), signer, bankKey)
			}
			gen.AddTx(tx)
			addresses = append(addresses, addr)
			txHashes = append(txHashes, tx.Hash())
		})
	bc, _ = core.NewBlockChain(rawdb.NewMemoryDatabase(), nil, gspec, nil, ethash.NewFaker(), vm.Config{}, nil, nil)
	if _, err := bc.InsertChain(blocks); err != nil {
		panic(err)
	}
	return
}

func makeTries() (chtTrie *trie.Trie, bloomTrie *trie.Trie, chtKeys, bloomKeys [][]byte) {
	chtTrie = trie.NewEmpty(trie.NewDatabase(rawdb.NewMemoryDatabase()))
	bloomTrie = trie.NewEmpty(trie.NewDatabase(rawdb.NewMemoryDatabase()))
	for i := 0; i < testChainLen; i++ {
		// The element in CHT is <big-endian block number> -> <block hash>
		key := make([]byte, 8)
		binary.BigEndian.PutUint64(key, uint64(i+1))
		chtTrie.MustUpdate(key, []byte{0x1, 0xf})
		chtKeys = append(chtKeys, key)

		// The element in Bloom trie is <2 byte bit index> + <big-endian block number> -> bloom
		key2 := make([]byte, 10)
		binary.BigEndian.PutUint64(key2[2:], uint64(i+1))
		bloomTrie.MustUpdate(key2, []byte{0x2, 0xe})
		bloomKeys = append(bloomKeys, key2)
	}
	return
}

func init() {
	chain, addresses, txHashes = makechain()
	chtTrie, bloomTrie, chtKeys, bloomKeys = makeTries()
}

type fuzzer struct {
	chain *core.BlockChain
	pool  *txpool.TxPool

	chainLen  int
	addresses []common.Address
	txs       []common.Hash
	nonce     uint64

	chtKeys   [][]byte
	bloomKeys [][]byte
	chtTrie   *trie.Trie
	bloomTrie *trie.Trie

	input     io.Reader
	exhausted bool
}

func newFuzzer(input []byte) *fuzzer {
	pool := legacypool.New(legacypool.DefaultConfig, chain)
	txpool, _ := txpool.New(new(big.Int).SetUint64(legacypool.DefaultConfig.PriceLimit), chain, []txpool.SubPool{pool})

	return &fuzzer{
		chain:     chain,
		chainLen:  testChainLen,
		addresses: addresses,
		txs:       txHashes,
		chtTrie:   chtTrie,
		bloomTrie: bloomTrie,
		chtKeys:   chtKeys,
		bloomKeys: bloomKeys,
		nonce:     uint64(len(txHashes)),
		pool:      txpool,
		input:     bytes.NewReader(input),
	}
}

func (f *fuzzer) read(size int) []byte {
	out := make([]byte, size)
	if _, err := f.input.Read(out); err != nil {
		f.exhausted = true
	}
	return out
}

func (f *fuzzer) randomByte() byte {
	d := f.read(1)
	return d[0]
}

func (f *fuzzer) randomBool() bool {
	d := f.read(1)
	return d[0]&1 == 1
}

func (f *fuzzer) randomInt(max int) int {
	if max == 0 {
		return 0
	}
	if max <= 256 {
		return int(f.randomByte()) % max
	}
	var a uint16
	if err := binary.Read(f.input, binary.LittleEndian, &a); err != nil {
		f.exhausted = true
	}
	return int(a % uint16(max))
}

func (f *fuzzer) randomX(max int) uint64 {
	var a uint16
	if err := binary.Read(f.input, binary.LittleEndian, &a); err != nil {
		f.exhausted = true
	}
	if a < 0x8000 {
		return uint64(a%uint16(max+1)) - 1
	}
	return (uint64(1)<<(a%64+1) - 1) & (uint64(a) * 343897772345826595)
}

func (f *fuzzer) randomBlockHash() common.Hash {
	h := f.chain.GetCanonicalHash(uint64(f.randomInt(3 * f.chainLen)))
	if h != (common.Hash{}) {
		return h
	}
	return common.BytesToHash(f.read(common.HashLength))
}

func (f *fuzzer) randomAddress() []byte {
	i := f.randomInt(3 * len(f.addresses))
	if i < len(f.addresses) {
		return f.addresses[i].Bytes()
	}
	return f.read(common.AddressLength)
}

func (f *fuzzer) randomCHTTrieKey() []byte {
	i := f.randomInt(3 * len(f.chtKeys))
	if i < len(f.chtKeys) {
		return f.chtKeys[i]
	}
	return f.read(8)
}

func (f *fuzzer) randomBloomTrieKey() []byte {
	i := f.randomInt(3 * len(f.bloomKeys))
	if i < len(f.bloomKeys) {
		return f.bloomKeys[i]
	}
	return f.read(10)
}

func (f *fuzzer) randomTxHash() common.Hash {
	i := f.randomInt(3 * len(f.txs))
	if i < len(f.txs) {
		return f.txs[i]
	}
	return common.BytesToHash(f.read(common.HashLength))
}

func (f *fuzzer) BlockChain() *core.BlockChain {
	return f.chain
}

func (f *fuzzer) TxPool() *txpool.TxPool {
	return f.pool
}

func (f *fuzzer) ArchiveMode() bool {
	return false
}

func (f *fuzzer) AddTxsSync() bool {
	return false
}

func (f *fuzzer) GetHelperTrie(typ uint, index uint64) *trie.Trie {
	if typ == 0 {
		return f.chtTrie
	} else if typ == 1 {
		return f.bloomTrie
	}
	return nil
}

type dummyMsg struct {
	data []byte
}

func (d dummyMsg) Decode(val interface{}) error {
	return rlp.DecodeBytes(d.data, val)
}

func (f *fuzzer) doFuzz(msgCode uint64, packet interface{}) {
	enc, err := rlp.EncodeToBytes(packet)
	if err != nil {
		panic(err)
	}
	version := f.randomInt(3) + 2 // [LES2, LES3, LES4]
	peer, closeFn := l.NewFuzzerPeer(version)
	defer closeFn()
	fn, _, _, err := l.Les3[msgCode].Handle(dummyMsg{enc})
	if err != nil {
		panic(err)
	}
	fn(f, peer, func() bool { return true })
}

func Fuzz(input []byte) int {
	// We expect some large inputs
	if len(input) < 100 {
		return -1
	}
	f := newFuzzer(input)
	if f.exhausted {
		return -1
	}
	for !f.exhausted {
		switch f.randomInt(8) {
		case 0:
			req := &l.GetBlockHeadersPacket{
				Query: l.GetBlockHeadersData{
					Amount:  f.randomX(l.MaxHeaderFetch + 1),
					Skip:    f.randomX(10),
					Reverse: f.randomBool(),
				},
			}
			if f.randomBool() {
				req.Query.Origin.Hash = f.randomBlockHash()
			} else {
				req.Query.Origin.Number = uint64(f.randomInt(f.chainLen * 2))
			}
			f.doFuzz(l.GetBlockHeadersMsg, req)

		case 1:
			req := &l.GetBlockBodiesPacket{Hashes: make([]common.Hash, f.randomInt(l.MaxBodyFetch+1))}
			for i := range req.Hashes {
				req.Hashes[i] = f.randomBlockHash()
			}
			f.doFuzz(l.GetBlockBodiesMsg, req)

		case 2:
			req := &l.GetCodePacket{Reqs: make([]l.CodeReq, f.randomInt(l.MaxCodeFetch+1))}
			for i := range req.Reqs {
				req.Reqs[i] = l.CodeReq{
					BHash:          f.randomBlockHash(),
					AccountAddress: f.randomAddress(),
				}
			}
			f.doFuzz(l.GetCodeMsg, req)

		case 3:
			req := &l.GetReceiptsPacket{Hashes: make([]common.Hash, f.randomInt(l.MaxReceiptFetch+1))}
			for i := range req.Hashes {
				req.Hashes[i] = f.randomBlockHash()
			}
			f.doFuzz(l.GetReceiptsMsg, req)

		case 4:
			req := &l.GetProofsPacket{Reqs: make([]l.ProofReq, f.randomInt(l.MaxProofsFetch+1))}
			for i := range req.Reqs {
				if f.randomBool() {
					req.Reqs[i] = l.ProofReq{
						BHash:          f.randomBlockHash(),
						AccountAddress: f.randomAddress(),
						Key:            f.randomAddress(),
						FromLevel:      uint(f.randomX(3)),
					}
				} else {
					req.Reqs[i] = l.ProofReq{
						BHash:     f.randomBlockHash(),
						Key:       f.randomAddress(),
						FromLevel: uint(f.randomX(3)),
					}
				}
			}
			f.doFuzz(l.GetProofsV2Msg, req)

		case 5:
			req := &l.GetHelperTrieProofsPacket{Reqs: make([]l.HelperTrieReq, f.randomInt(l.MaxHelperTrieProofsFetch+1))}
			for i := range req.Reqs {
				switch f.randomInt(3) {
				case 0:
					// Canonical hash trie
					req.Reqs[i] = l.HelperTrieReq{
						Type:      0,
						TrieIdx:   f.randomX(3),
						Key:       f.randomCHTTrieKey(),
						FromLevel: uint(f.randomX(3)),
						AuxReq:    uint(2),
					}
				case 1:
					// Bloom trie
					req.Reqs[i] = l.HelperTrieReq{
						Type:      1,
						TrieIdx:   f.randomX(3),
						Key:       f.randomBloomTrieKey(),
						FromLevel: uint(f.randomX(3)),
						AuxReq:    0,
					}
				default:
					// Random trie
					req.Reqs[i] = l.HelperTrieReq{
						Type:      2,
						TrieIdx:   f.randomX(3),
						Key:       f.randomCHTTrieKey(),
						FromLevel: uint(f.randomX(3)),
						AuxReq:    0,
					}
				}
			}
			f.doFuzz(l.GetHelperTrieProofsMsg, req)

		case 6:
			req := &l.SendTxPacket{Txs: make([]*types.Transaction, f.randomInt(l.MaxTxSend+1))}
			signer := types.HomesteadSigner{}
			for i := range req.Txs {
				var nonce uint64
				if f.randomBool() {
					nonce = uint64(f.randomByte())
				} else {
					nonce = f.nonce
					f.nonce += 1
				}
				req.Txs[i], _ = types.SignTx(types.NewTransaction(nonce, common.Address{}, big.NewInt(10000), vars.TxGas, big.NewInt(1000000000*int64(f.randomByte())), nil), signer, bankKey)
			}
			f.doFuzz(l.SendTxV2Msg, req)

		case 7:
			req := &l.GetTxStatusPacket{Hashes: make([]common.Hash, f.randomInt(l.MaxTxStatus+1))}
			for i := range req.Hashes {
				req.Hashes[i] = f.randomTxHash()
			}
			f.doFuzz(l.GetTxStatusMsg, req)
		}
	}
	return 0
}<|MERGE_RESOLUTION|>--- conflicted
+++ resolved
@@ -57,13 +57,8 @@
 	bloomKeys [][]byte
 )
 
-<<<<<<< HEAD
-func makechain() (bc *core.BlockChain, addrHashes, txHashes []common.Hash) {
+func makechain() (bc *core.BlockChain, addresses []common.Address, txHashes []common.Hash) {
 	gspec := &genesisT.Genesis{
-=======
-func makechain() (bc *core.BlockChain, addresses []common.Address, txHashes []common.Hash) {
-	gspec := &core.Genesis{
->>>>>>> a7e358d0
 		Config:   params.TestChainConfig,
 		Alloc:    genesisT.GenesisAlloc{bankAddr: {Balance: bankFunds}},
 		GasLimit: 100000000,
