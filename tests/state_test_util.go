--- conflicted
+++ resolved
@@ -147,11 +147,7 @@
 	GasLimit             []uint64            `json:"gasLimit"`
 	Value                []string            `json:"value"`
 	PrivateKey           []byte              `json:"secretKey"`
-<<<<<<< HEAD
-	Sender               common.Address      `json:"sender,omitempty"`
-=======
-	Sender               *common.Address     `json:"sender"`
->>>>>>> 7371b381
+	Sender               *common.Address     `json:"sender,omitempty"`
 	BlobVersionedHashes  []common.Hash       `json:"blobVersionedHashes,omitempty"`
 	BlobGasFeeCap        *big.Int            `json:"maxFeePerBlobGas,omitempty"`
 }
@@ -267,7 +263,6 @@
 }
 
 // RunNoVerify runs a specific subtest and returns the statedb and post-state root
-<<<<<<< HEAD
 func (t *StateTest) RunNoVerifyWithPost(subtest StateSubtest, vmconfig vm.Config, snapshotter bool, post stPostState) (*snapshot.Tree, *state.StateDB, common.Hash, error) {
 	var stPostCp stPostState
 	if v, ok := t.json.Post[subtest.Fork]; ok {
@@ -289,23 +284,15 @@
 }
 
 // RunNoVerify runs a specific subtest and returns the statedb and post-state root
-func (t *StateTest) RunNoVerify(subtest StateSubtest, vmconfig vm.Config, snapshotter bool) (*snapshot.Tree, *state.StateDB, common.Hash, error) {
-=======
 func (t *StateTest) RunNoVerify(subtest StateSubtest, vmconfig vm.Config, snapshotter bool, scheme string) (*trie.Database, *snapshot.Tree, *state.StateDB, common.Hash, error) {
->>>>>>> 7371b381
 	config, eips, err := GetChainConfig(subtest.Fork)
 	if err != nil {
 		return nil, nil, nil, common.Hash{}, UnsupportedForkError{subtest.Fork}
 	}
 	vmconfig.ExtraEips = eips
-<<<<<<< HEAD
+
 	block := core.GenesisToBlock(t.genesis(config), nil)
-	snaps, statedb := MakePreState(rawdb.NewMemoryDatabase(), t.json.Pre.toGenesisAlloc(), snapshotter)
-=======
-
-	block := t.genesis(config).ToBlock()
 	triedb, snaps, statedb := MakePreState(rawdb.NewMemoryDatabase(), t.json.Pre, snapshotter, scheme)
->>>>>>> 7371b381
 
 	var baseFee *big.Int
 	if config.IsEnabled(config.GetEIP1559Transition, new(big.Int)) {
@@ -373,29 +360,17 @@
 	// - there are only 'bad' transactions, which aren't executed. In those cases,
 	//   the coinbase gets no txfee, so isn't created, and thus needs to be touched
 	statedb.AddBalance(block.Coinbase(), new(big.Int))
-<<<<<<< HEAD
-	// Commit block
-	statedb.Commit(block.NumberU64(), config.IsEnabled(config.GetEIP161dTransition, block.Number()))
-	// And _now_ get the state root
-	root := statedb.IntermediateRoot(config.IsEnabled(config.GetEIP161dTransition, block.Number()))
-	return snaps, statedb, root, err
-=======
 
 	// Commit state mutations into database.
-	root, _ := statedb.Commit(block.NumberU64(), config.IsEIP158(block.Number()))
+	root, _ := statedb.Commit(block.NumberU64(), config.IsEnabled(config.GetEIP161dTransition, block.Number()))
 	return triedb, snaps, statedb, root, err
->>>>>>> 7371b381
 }
 
 func (t *StateTest) gasLimit(subtest StateSubtest) uint64 {
 	return t.json.Tx.GasLimit[t.json.Post[subtest.Fork][subtest.Index].Indexes.Gas]
 }
 
-<<<<<<< HEAD
-func MakePreState(db ethdb.Database, accounts genesisT.GenesisAlloc, snapshotter bool) (*snapshot.Tree, *state.StateDB) {
-	sdb := state.NewDatabaseWithConfig(db, &trie.Config{Preimages: true})
-=======
-func MakePreState(db ethdb.Database, accounts core.GenesisAlloc, snapshotter bool, scheme string) (*trie.Database, *snapshot.Tree, *state.StateDB) {
+func MakePreState(db ethdb.Database, accounts genesisT.GenesisAlloc, snapshotter bool, scheme string) (*trie.Database, *snapshot.Tree, *state.StateDB) {
 	tconf := &trie.Config{Preimages: true}
 	if scheme == rawdb.HashScheme {
 		tconf.HashDB = hashdb.Defaults
@@ -404,7 +379,6 @@
 	}
 	triedb := trie.NewDatabase(db, tconf)
 	sdb := state.NewDatabaseWithNodeDB(db, triedb)
->>>>>>> 7371b381
 	statedb, _ := state.New(types.EmptyRootHash, sdb, nil)
 	for addr, a := range accounts {
 		statedb.SetCode(addr, a.Code)
