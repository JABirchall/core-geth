--- conflicted
+++ resolved
@@ -197,13 +197,8 @@
 		return nil, nil, common.Hash{}, UnsupportedForkError{subtest.Fork}
 	}
 	vmconfig.ExtraEips = eips
-<<<<<<< HEAD
 	block := core.GenesisToBlock(t.genesis(config), nil)
-	statedb := MakePreState(rawdb.NewMemoryDatabase(), t.json.Pre)
-=======
-	block := t.genesis(config).ToBlock(nil)
 	snaps, statedb := MakePreState(rawdb.NewMemoryDatabase(), t.json.Pre, snapshotter)
->>>>>>> 44a3b8c0
 
 	post := t.json.Post[subtest.Fork][subtest.Index]
 	msg, err := t.json.Tx.toMessage(post)
@@ -229,24 +224,15 @@
 	//   the coinbase gets no txfee, so isn't created, and thus needs to be touched
 	statedb.AddBalance(block.Coinbase(), new(big.Int))
 	// And _now_ get the state root
-<<<<<<< HEAD
 	root := statedb.IntermediateRoot(config.IsEnabled(config.GetEIP161dTransition, block.Number()))
-	return statedb, root, nil
-=======
-	root := statedb.IntermediateRoot(config.IsEIP158(block.Number()))
 	return snaps, statedb, root, nil
->>>>>>> 44a3b8c0
 }
 
 func (t *StateTest) gasLimit(subtest StateSubtest) uint64 {
 	return t.json.Tx.GasLimit[t.json.Post[subtest.Fork][subtest.Index].Indexes.Gas]
 }
 
-<<<<<<< HEAD
-func MakePreState(db ethdb.Database, accounts genesisT.GenesisAlloc) *state.StateDB {
-=======
-func MakePreState(db ethdb.Database, accounts core.GenesisAlloc, snapshotter bool) (*snapshot.Tree, *state.StateDB) {
->>>>>>> 44a3b8c0
+func MakePreState(db ethdb.Database, accounts genesisT.GenesisAlloc, snapshotter bool) (*snapshot.Tree, *state.StateDB) {
 	sdb := state.NewDatabase(db)
 	statedb, _ := state.New(common.Hash{}, sdb, nil)
 	for addr, a := range accounts {
