--- conflicted
+++ resolved
@@ -327,10 +327,7 @@
 		LondonBlock:         big.NewInt(0),
 		ArrowGlacierBlock:   big.NewInt(0),
 	},
-<<<<<<< HEAD
-	"GrayGlacier": &goethereum.ChainConfig{
-=======
-	"ArrowGlacierToMergeAtDiffC0000": {
+	"ArrowGlacierToMergeAtDiffC0000": &goethereum.ChainConfig{
 		ChainID:                 big.NewInt(1),
 		HomesteadBlock:          big.NewInt(0),
 		EIP150Block:             big.NewInt(0),
@@ -348,8 +345,7 @@
 		MergeNetsplitBlock:      big.NewInt(0),
 		TerminalTotalDifficulty: big.NewInt(0xC0000),
 	},
-	"GrayGlacier": {
->>>>>>> 18b641b0
+	"GrayGlacier": &goethereum.ChainConfig{
 		ChainID:             big.NewInt(1),
 		HomesteadBlock:      big.NewInt(0),
 		EIP150Block:         big.NewInt(0),
@@ -365,8 +361,7 @@
 		ArrowGlacierBlock:   big.NewInt(0),
 		GrayGlacierBlock:    big.NewInt(0),
 	},
-<<<<<<< HEAD
-	"Merged": &goethereum.ChainConfig{
+	"Merge": &goethereum.ChainConfig{
 		ChainID:                       big.NewInt(1),
 		HomesteadBlock:                big.NewInt(0),
 		EIP150Block:                   big.NewInt(0),
@@ -489,23 +484,6 @@
 		ECIP1017EraRounds:  big.NewInt(5000000),
 		ECIP1010PauseBlock: nil,
 		ECIP1010Length:     nil,
-=======
-	"Merge": {
-		ChainID:                 big.NewInt(1),
-		HomesteadBlock:          big.NewInt(0),
-		EIP150Block:             big.NewInt(0),
-		EIP155Block:             big.NewInt(0),
-		EIP158Block:             big.NewInt(0),
-		ByzantiumBlock:          big.NewInt(0),
-		ConstantinopleBlock:     big.NewInt(0),
-		PetersburgBlock:         big.NewInt(0),
-		IstanbulBlock:           big.NewInt(0),
-		MuirGlacierBlock:        big.NewInt(0),
-		BerlinBlock:             big.NewInt(0),
-		LondonBlock:             big.NewInt(0),
-		ArrowGlacierBlock:       big.NewInt(0),
-		MergeNetsplitBlock:      big.NewInt(0),
-		TerminalTotalDifficulty: big.NewInt(0),
 	},
 	"Shanghai": {
 		ChainID:                 big.NewInt(1),
@@ -542,7 +520,6 @@
 		MergeNetsplitBlock:      big.NewInt(0),
 		TerminalTotalDifficulty: big.NewInt(0),
 		ShanghaiTime:            u64(15_000),
->>>>>>> 18b641b0
 	},
 }
 
