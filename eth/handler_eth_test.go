--- conflicted
+++ resolved
@@ -110,16 +110,8 @@
 		gspecNoFork  = &genesisT.Genesis{Config: configNoFork}
 		gspecProFork = &genesisT.Genesis{Config: configProFork}
 
-<<<<<<< HEAD
-		genesisNoFork  = core.MustCommitGenesis(dbNoFork, gspecNoFork)
-		genesisProFork = core.MustCommitGenesis(dbProFork, gspecProFork)
-
-		chainNoFork, _  = core.NewBlockChain(dbNoFork, nil, configNoFork, engine, vm.Config{}, nil, nil)
-		chainProFork, _ = core.NewBlockChain(dbProFork, nil, configProFork, engine, vm.Config{}, nil, nil)
-=======
 		chainNoFork, _  = core.NewBlockChain(dbNoFork, nil, gspecNoFork, nil, engine, vm.Config{}, nil, nil)
 		chainProFork, _ = core.NewBlockChain(dbProFork, nil, gspecProFork, nil, engine, vm.Config{}, nil, nil)
->>>>>>> 18b641b0
 
 		_, blocksNoFork, _  = core.GenerateChainWithGenesis(gspecNoFork, engine, 2, nil)
 		_, blocksProFork, _ = core.GenerateChainWithGenesis(gspecProFork, engine, 2, nil)
