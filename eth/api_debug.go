--- conflicted
+++ resolved
@@ -140,12 +140,9 @@
 			// both the pending block as well as the pending state from
 			// the miner and operate on those
 			_, stateDb = api.eth.miner.Pending()
-<<<<<<< HEAD
-=======
 			if stateDb == nil {
 				return state.Dump{}, errors.New("pending state is not available")
 			}
->>>>>>> 7f131dcb
 		} else {
 			var header *types.Header
 			switch number {
