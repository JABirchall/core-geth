--- conflicted
+++ resolved
@@ -39,21 +39,14 @@
 	return &noopTracer{}
 }
 
-<<<<<<< HEAD
 func (l *noopTracer) CapturePreEVM(env *vm.EVM, inputs map[string]interface{}) {}
 
-func (t *noopTracer) CaptureStart(env *vm.EVM, from common.Address, to common.Address, create bool, input []byte, gas uint64, value *big.Int) {
-}
-
-func (t *noopTracer) CaptureEnd(env *vm.EVM, output []byte, gasUsed uint64, _ time.Duration, err error) {
-=======
 // CaptureStart implements the EVMLogger interface to initialize the tracing operation.
 func (t *noopTracer) CaptureStart(env *vm.EVM, from common.Address, to common.Address, create bool, input []byte, gas uint64, value *big.Int) {
 }
 
 // CaptureEnd is called after the call finishes to finalize the tracing.
-func (t *noopTracer) CaptureEnd(output []byte, gasUsed uint64, _ time.Duration, err error) {
->>>>>>> 8be800ff
+func (t *noopTracer) CaptureEnd(env *vm.EVM, output []byte, gasUsed uint64, _ time.Duration, err error) {
 }
 
 // CaptureState implements the EVMLogger interface to trace a single step of VM execution.
