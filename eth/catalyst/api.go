// Copyright 2020 The go-ethereum Authors
// This file is part of the go-ethereum library.
//
// The go-ethereum library is free software: you can redistribute it and/or modify
// it under the terms of the GNU Lesser General Public License as published by
// the Free Software Foundation, either version 3 of the License, or
// (at your option) any later version.
//
// The go-ethereum library is distributed in the hope that it will be useful,
// but WITHOUT ANY WARRANTY; without even the implied warranty of
// MERCHANTABILITY or FITNESS FOR A PARTICULAR PURPOSE. See the
// GNU Lesser General Public License for more details.
//
// You should have received a copy of the GNU Lesser General Public License
// along with the go-ethereum library. If not, see <http://www.gnu.org/licenses/>.

// Package catalyst implements the temporary eth1/eth2 RPC integration.
package catalyst

import (
	"errors"
	"fmt"
	"math/big"
	"time"

	"github.com/ethereum/go-ethereum/common"
	"github.com/ethereum/go-ethereum/consensus/misc"
	"github.com/ethereum/go-ethereum/core"
	"github.com/ethereum/go-ethereum/core/state"
	"github.com/ethereum/go-ethereum/core/types"
	"github.com/ethereum/go-ethereum/eth"
	"github.com/ethereum/go-ethereum/log"
	"github.com/ethereum/go-ethereum/node"
	"github.com/ethereum/go-ethereum/params/types/ctypes"
	"github.com/ethereum/go-ethereum/params/vars"
	"github.com/ethereum/go-ethereum/rpc"
	"github.com/ethereum/go-ethereum/trie"
)

// Register adds catalyst APIs to the node.
func Register(stack *node.Node, backend *eth.Ethereum) error {
	chainconfig := backend.BlockChain().Config()
<<<<<<< HEAD
	if n := chainconfig.GetCatalystTransition(); n == nil {
		return errors.New("catalystBlock is not set in genesis config")
	} else if *n != 0 {
		return errors.New("catalystBlock of genesis config must be zero")
=======
	if chainconfig.TerminalTotalDifficulty == nil {
		return errors.New("catalyst started without valid total difficulty")
>>>>>>> 6c4dc6c3
	}

	log.Warn("Catalyst mode enabled")
	stack.RegisterAPIs([]rpc.API{
		{
			Namespace: "consensus",
			Version:   "1.0",
			Service:   newConsensusAPI(backend),
			Public:    true,
		},
	})
	return nil
}

type consensusAPI struct {
	eth *eth.Ethereum
}

func newConsensusAPI(eth *eth.Ethereum) *consensusAPI {
	return &consensusAPI{eth: eth}
}

// blockExecutionEnv gathers all the data required to execute
// a block, either when assembling it or when inserting it.
type blockExecutionEnv struct {
	chain   *core.BlockChain
	state   *state.StateDB
	tcount  int
	gasPool *core.GasPool

	header   *types.Header
	txs      []*types.Transaction
	receipts []*types.Receipt
}

func (env *blockExecutionEnv) commitTransaction(tx *types.Transaction, coinbase common.Address) error {
	vmconfig := *env.chain.GetVMConfig()
	snap := env.state.Snapshot()
	receipt, err := core.ApplyTransaction(env.chain.Config(), env.chain, &coinbase, env.gasPool, env.state, env.header, tx, &env.header.GasUsed, vmconfig)
	if err != nil {
		env.state.RevertToSnapshot(snap)
		return err
	}
	env.txs = append(env.txs, tx)
	env.receipts = append(env.receipts, receipt)
	return nil
}

func (api *consensusAPI) makeEnv(parent *types.Block, header *types.Header) (*blockExecutionEnv, error) {
	state, err := api.eth.BlockChain().StateAt(parent.Root())
	if err != nil {
		return nil, err
	}
	env := &blockExecutionEnv{
		chain:   api.eth.BlockChain(),
		state:   state,
		header:  header,
		gasPool: new(core.GasPool).AddGas(header.GasLimit),
	}
	return env, nil
}

// AssembleBlock creates a new block, inserts it into the chain, and returns the "execution
// data" required for eth2 clients to process the new block.
func (api *consensusAPI) AssembleBlock(params assembleBlockParams) (*executableData, error) {
	log.Info("Producing block", "parentHash", params.ParentHash)

	bc := api.eth.BlockChain()
	parent := bc.GetBlockByHash(params.ParentHash)
	if parent == nil {
		log.Warn("Cannot assemble block with parent hash to unknown block", "parentHash", params.ParentHash)
		return nil, fmt.Errorf("cannot assemble block with unknown parent %s", params.ParentHash)
	}

	pool := api.eth.TxPool()

	if parent.Time() >= params.Timestamp {
		return nil, fmt.Errorf("child timestamp lower than parent's: %d >= %d", parent.Time(), params.Timestamp)
	}
	if now := uint64(time.Now().Unix()); params.Timestamp > now+1 {
		wait := time.Duration(params.Timestamp-now) * time.Second
		log.Info("Producing block too far in the future", "wait", common.PrettyDuration(wait))
		time.Sleep(wait)
	}

	pending := pool.Pending(true)

	coinbase, err := api.eth.Etherbase()
	if err != nil {
		return nil, err
	}
	num := parent.Number()
	header := &types.Header{
		ParentHash: parent.Hash(),
		Number:     num.Add(num, common.Big1),
		Coinbase:   coinbase,
		GasLimit:   parent.GasLimit(), // Keep the gas limit constant in this prototype
		Extra:      []byte{},
		Time:       params.Timestamp,
	}
	if config := api.eth.BlockChain().Config(); config.IsEnabled(config.GetEIP1559Transition, header.Number) {
		header.BaseFee = misc.CalcBaseFee(config, parent.Header())
	}
	err = api.eth.Engine().Prepare(bc, header)
	if err != nil {
		return nil, err
	}

	env, err := api.makeEnv(parent, header)
	if err != nil {
		return nil, err
	}

	var (
		signer       = types.MakeSigner(bc.Config(), header.Number)
		txHeap       = types.NewTransactionsByPriceAndNonce(signer, pending, nil)
		transactions []*types.Transaction
	)
	for {
		if env.gasPool.Gas() < vars.TxGas {
			log.Trace("Not enough gas for further transactions", "have", env.gasPool, "want", vars.TxGas)
			break
		}
		tx := txHeap.Peek()
		if tx == nil {
			break
		}

		// The sender is only for logging purposes, and it doesn't really matter if it's correct.
		from, _ := types.Sender(signer, tx)

		// Execute the transaction
		env.state.Prepare(tx.Hash(), env.tcount)
		err = env.commitTransaction(tx, coinbase)
		switch err {
		case core.ErrGasLimitReached:
			// Pop the current out-of-gas transaction without shifting in the next from the account
			log.Trace("Gas limit exceeded for current block", "sender", from)
			txHeap.Pop()

		case core.ErrNonceTooLow:
			// New head notification data race between the transaction pool and miner, shift
			log.Trace("Skipping transaction with low nonce", "sender", from, "nonce", tx.Nonce())
			txHeap.Shift()

		case core.ErrNonceTooHigh:
			// Reorg notification data race between the transaction pool and miner, skip account =
			log.Trace("Skipping account with high nonce", "sender", from, "nonce", tx.Nonce())
			txHeap.Pop()

		case nil:
			// Everything ok, collect the logs and shift in the next transaction from the same account
			env.tcount++
			txHeap.Shift()
			transactions = append(transactions, tx)

		default:
			// Strange error, discard the transaction and get the next in line (note, the
			// nonce-too-high clause will prevent us from executing in vain).
			log.Debug("Transaction failed, account skipped", "hash", tx.Hash(), "err", err)
			txHeap.Shift()
		}
	}

	// Create the block.
	block, err := api.eth.Engine().FinalizeAndAssemble(bc, header, env.state, transactions, nil /* uncles */, env.receipts)
	if err != nil {
		return nil, err
	}
	return &executableData{
		BlockHash:    block.Hash(),
		ParentHash:   block.ParentHash(),
		Miner:        block.Coinbase(),
		StateRoot:    block.Root(),
		Number:       block.NumberU64(),
		GasLimit:     block.GasLimit(),
		GasUsed:      block.GasUsed(),
		Timestamp:    block.Time(),
		ReceiptRoot:  block.ReceiptHash(),
		LogsBloom:    block.Bloom().Bytes(),
		Transactions: encodeTransactions(block.Transactions()),
	}, nil
}

func encodeTransactions(txs []*types.Transaction) [][]byte {
	var enc = make([][]byte, len(txs))
	for i, tx := range txs {
		enc[i], _ = tx.MarshalBinary()
	}
	return enc
}

func decodeTransactions(enc [][]byte) ([]*types.Transaction, error) {
	var txs = make([]*types.Transaction, len(enc))
	for i, encTx := range enc {
		var tx types.Transaction
		if err := tx.UnmarshalBinary(encTx); err != nil {
			return nil, fmt.Errorf("invalid transaction %d: %v", i, err)
		}
		txs[i] = &tx
	}
	return txs, nil
}

func insertBlockParamsToBlock(config ctypes.ChainConfigurator, parent *types.Header, params executableData) (*types.Block, error) {
	txs, err := decodeTransactions(params.Transactions)
	if err != nil {
		return nil, err
	}

	number := big.NewInt(0)
	number.SetUint64(params.Number)
	header := &types.Header{
		ParentHash:  params.ParentHash,
		UncleHash:   types.EmptyUncleHash,
		Coinbase:    params.Miner,
		Root:        params.StateRoot,
		TxHash:      types.DeriveSha(types.Transactions(txs), trie.NewStackTrie(nil)),
		ReceiptHash: params.ReceiptRoot,
		Bloom:       types.BytesToBloom(params.LogsBloom),
		Difficulty:  big.NewInt(1),
		Number:      number,
		GasLimit:    params.GasLimit,
		GasUsed:     params.GasUsed,
		Time:        params.Timestamp,
	}
	if config.IsEnabled(config.GetEIP1559Transition, number) {
		header.BaseFee = misc.CalcBaseFee(config, parent)
	}
	block := types.NewBlockWithHeader(header).WithBody(txs, nil /* uncles */)
	return block, nil
}

// NewBlock creates an Eth1 block, inserts it in the chain, and either returns true,
// or false + an error. This is a bit redundant for go, but simplifies things on the
// eth2 side.
func (api *consensusAPI) NewBlock(params executableData) (*newBlockResponse, error) {
	parent := api.eth.BlockChain().GetBlockByHash(params.ParentHash)
	if parent == nil {
		return &newBlockResponse{false}, fmt.Errorf("could not find parent %x", params.ParentHash)
	}
	block, err := insertBlockParamsToBlock(api.eth.BlockChain().Config(), parent.Header(), params)
	if err != nil {
		return nil, err
	}
	_, err = api.eth.BlockChain().InsertChainWithoutSealVerification(block)
	return &newBlockResponse{err == nil}, err
}

// Used in tests to add a the list of transactions from a block to the tx pool.
func (api *consensusAPI) addBlockTxs(block *types.Block) error {
	for _, tx := range block.Transactions() {
		api.eth.TxPool().AddLocal(tx)
	}
	return nil
}

// FinalizeBlock is called to mark a block as synchronized, so
// that data that is no longer needed can be removed.
func (api *consensusAPI) FinalizeBlock(blockHash common.Hash) (*genericResponse, error) {
	return &genericResponse{true}, nil
}

// SetHead is called to perform a force choice.
func (api *consensusAPI) SetHead(newHead common.Hash) (*genericResponse, error) {
	return &genericResponse{true}, nil
}<|MERGE_RESOLUTION|>--- conflicted
+++ resolved
@@ -40,15 +40,8 @@
 // Register adds catalyst APIs to the node.
 func Register(stack *node.Node, backend *eth.Ethereum) error {
 	chainconfig := backend.BlockChain().Config()
-<<<<<<< HEAD
-	if n := chainconfig.GetCatalystTransition(); n == nil {
-		return errors.New("catalystBlock is not set in genesis config")
-	} else if *n != 0 {
-		return errors.New("catalystBlock of genesis config must be zero")
-=======
 	if chainconfig.TerminalTotalDifficulty == nil {
 		return errors.New("catalyst started without valid total difficulty")
->>>>>>> 6c4dc6c3
 	}
 
 	log.Warn("Catalyst mode enabled")
