--- conflicted
+++ resolved
@@ -29,9 +29,7 @@
 	"github.com/ethereum/go-ethereum/eth/ethconfig"
 	"github.com/ethereum/go-ethereum/node"
 	"github.com/ethereum/go-ethereum/params"
-	"github.com/ethereum/go-ethereum/params/types/ctypes"
 	"github.com/ethereum/go-ethereum/params/types/genesisT"
-	"github.com/ethereum/go-ethereum/params/types/goethereum"
 	"github.com/ethereum/go-ethereum/params/vars"
 )
 
@@ -66,18 +64,13 @@
 	return genesis, blocks
 }
 
-<<<<<<< HEAD
-func generateTestChainWithFork(n int, fork int) (*genesisT.Genesis, []*types.Block, []*types.Block) {
-=======
 // TODO (MariusVanDerWijden) reenable once engine api is updated to the latest spec
 /*
-func generateTestChainWithFork(n int, fork int) (*core.Genesis, []*types.Block, []*types.Block) {
->>>>>>> 6c4dc6c3
+func generateTestChainWithFork(n int, fork int) (*genesisT.Genesis, []*types.Block, []*types.Block) {
 	if fork >= n {
 		fork = n - 1
 	}
 	db := rawdb.NewMemoryDatabase()
-<<<<<<< HEAD
 	config := &goethereum.ChainConfig{
 		ChainID:             big.NewInt(1337),
 		HomesteadBlock:      big.NewInt(0),
@@ -93,23 +86,6 @@
 		LondonBlock:         big.NewInt(0),
 		CatalystBlock:       big.NewInt(0),
 		Ethash:              new(ctypes.EthashConfig),
-=======
-	config := &params.ChainConfig{
-		ChainID:                 big.NewInt(1337),
-		HomesteadBlock:          big.NewInt(0),
-		EIP150Block:             big.NewInt(0),
-		EIP155Block:             big.NewInt(0),
-		EIP158Block:             big.NewInt(0),
-		ByzantiumBlock:          big.NewInt(0),
-		ConstantinopleBlock:     big.NewInt(0),
-		PetersburgBlock:         big.NewInt(0),
-		IstanbulBlock:           big.NewInt(0),
-		MuirGlacierBlock:        big.NewInt(0),
-		BerlinBlock:             big.NewInt(0),
-		LondonBlock:             big.NewInt(0),
-		TerminalTotalDifficulty: big.NewInt(0),
-		Ethash:                  new(params.EthashConfig),
->>>>>>> 6c4dc6c3
 	}
 	genesis := &genesisT.Genesis{
 		Config:    config,
