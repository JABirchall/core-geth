--- conflicted
+++ resolved
@@ -30,14 +30,10 @@
 	"github.com/ethereum/go-ethereum/consensus/beacon"
 	"github.com/ethereum/go-ethereum/consensus/clique"
 	"github.com/ethereum/go-ethereum/consensus/ethash"
-<<<<<<< HEAD
 	"github.com/ethereum/go-ethereum/consensus/lyra2"
 	"github.com/ethereum/go-ethereum/core/txpool"
-=======
-	"github.com/ethereum/go-ethereum/core"
 	"github.com/ethereum/go-ethereum/core/txpool/blobpool"
 	"github.com/ethereum/go-ethereum/core/txpool/legacypool"
->>>>>>> a7e358d0
 	"github.com/ethereum/go-ethereum/eth/downloader"
 	"github.com/ethereum/go-ethereum/eth/gasprice"
 	"github.com/ethereum/go-ethereum/ethdb"
@@ -71,7 +67,6 @@
 
 // Defaults contains default settings for use on the Ethereum main net.
 var Defaults = Config{
-<<<<<<< HEAD
 	SyncMode: downloader.SnapSync,
 	Ethash: ethash.Config{
 		CacheDir:         "ethash",
@@ -82,28 +77,8 @@
 		DatasetsOnDisk:   2,
 		DatasetsLockMmap: false,
 	},
-	NetworkId:               vars.DefaultNetworkID,
-	ProtocolVersions:        vars.DefaultProtocolVersions,
-	TxLookupLimit:           2350000,
-	LightPeers:              100,
-	UltraLightFraction:      75,
-	DatabaseCache:           512,
-	TrieCleanCache:          154,
-	TrieCleanCacheJournal:   "triecache",
-	TrieCleanCacheRejournal: 60 * time.Minute,
-	TrieDirtyCache:          256,
-	TrieTimeout:             60 * time.Minute,
-	SnapshotCache:           102,
-	FilterLogCacheSize:      32,
-	Miner:                   miner.DefaultConfig,
-	TxPool:                  txpool.DefaultConfig,
-	RPCGasCap:               50000000,
-	RPCEVMTimeout:           5 * time.Second,
-	GPO:                     FullNodeGPO,
-	RPCTxFeeCap:             1, // 1 ether
-=======
-	SyncMode:           downloader.SnapSync,
-	NetworkId:          1,
+	NetworkId:          vars.DefaultNetworkID,
+	ProtocolVersions:   vars.DefaultProtocolVersions,
 	TxLookupLimit:      2350000,
 	LightPeers:         100,
 	UltraLightFraction: 75,
@@ -114,13 +89,11 @@
 	SnapshotCache:      102,
 	FilterLogCacheSize: 32,
 	Miner:              miner.DefaultConfig,
-	TxPool:             legacypool.DefaultConfig,
-	BlobPool:           blobpool.DefaultConfig,
+	TxPool:             txpool.DefaultConfig,
 	RPCGasCap:          50000000,
 	RPCEVMTimeout:      5 * time.Second,
 	GPO:                FullNodeGPO,
 	RPCTxFeeCap:        1, // 1 ether
->>>>>>> a7e358d0
 }
 
 func init() {
@@ -237,7 +210,6 @@
 	// send-transaction variants. The unit is ether.
 	RPCTxFeeCap float64
 
-<<<<<<< HEAD
 	// Checkpoint is a hardcoded checkpoint which can be nil.
 	Checkpoint *ctypes.TrustedCheckpoint `toml:",omitempty"`
 
@@ -253,13 +225,12 @@
 
 	// OverrideShanghai (TODO: remove after the fork)
 	OverrideShanghai *uint64 `toml:",omitempty"`
-=======
+
 	// OverrideCancun (TODO: remove after the fork)
 	OverrideCancun *uint64 `toml:",omitempty"`
 
 	// OverrideVerkle (TODO: remove after the fork)
 	OverrideVerkle *uint64 `toml:",omitempty"`
->>>>>>> a7e358d0
 }
 
 // CreateConsensusEngine creates a consensus engine for the given chain configuration.
