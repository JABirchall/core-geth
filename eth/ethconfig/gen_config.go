// Code generated by github.com/fjl/gencodec. DO NOT EDIT.

package ethconfig

import (
	"time"

	"github.com/ethereum/go-ethereum/common"
	"github.com/ethereum/go-ethereum/consensus/ethash"
	"github.com/ethereum/go-ethereum/core/txpool/blobpool"
	"github.com/ethereum/go-ethereum/core/txpool/legacypool"
	"github.com/ethereum/go-ethereum/eth/downloader"
	"github.com/ethereum/go-ethereum/eth/gasprice"
	"github.com/ethereum/go-ethereum/miner"
	"github.com/ethereum/go-ethereum/params/types/ctypes"
	"github.com/ethereum/go-ethereum/params/types/genesisT"
)

// MarshalTOML marshals as TOML.
func (c Config) MarshalTOML() (interface{}, error) {
	type Config struct {
<<<<<<< HEAD
		Genesis                 *genesisT.Genesis `toml:",omitempty"`
		NetworkId               uint64
		ProtocolVersions        []uint
		SyncMode                downloader.SyncMode
		EthDiscoveryURLs        []string
		SnapDiscoveryURLs       []string
		NoPruning               bool
		NoPrefetch              bool
		TxLookupLimit           uint64                 `toml:",omitempty"`
		TransactionHistory      uint64                 `toml:",omitempty"`
		StateHistory            uint64                 `toml:",omitempty"`
		StateScheme             string                 `toml:",omitempty"`
		RequiredBlocks          map[uint64]common.Hash `toml:"-"`
		LightServ               int                    `toml:",omitempty"`
		LightIngress            int                    `toml:",omitempty"`
		LightEgress             int                    `toml:",omitempty"`
		LightPeers              int                    `toml:",omitempty"`
		LightNoPrune            bool                   `toml:",omitempty"`
		LightNoSyncServe        bool                   `toml:",omitempty"`
		SyncFromCheckpoint      bool                   `toml:",omitempty"`
		UltraLightServers       []string               `toml:",omitempty"`
		UltraLightFraction      int                    `toml:",omitempty"`
		UltraLightOnlyAnnounce  bool                   `toml:",omitempty"`
		SkipBcVersionCheck      bool                   `toml:"-"`
		DatabaseHandles         int                    `toml:"-"`
		DatabaseCache           int
		DatabaseFreezer         string
		DatabaseFreezerRemote   string
		TrieCleanCache          int
		TrieDirtyCache          int
		TrieTimeout             time.Duration
		SnapshotCache           int
		Preimages               bool
		FilterLogCacheSize      int
		Miner                   miner.Config
		Ethash                  ethash.Config
		TxPool                  legacypool.Config
		BlobPool                blobpool.Config
		GPO                     gasprice.Config
		EnablePreimageRecording bool
		DocRoot                 string `toml:"-"`
		EWASMInterpreter        string
		EVMInterpreter          string
		RPCGasCap               uint64
		RPCEVMTimeout           time.Duration
		RPCTxFeeCap             float64
		Checkpoint              *ctypes.TrustedCheckpoint      `toml:",omitempty"`
		CheckpointOracle        *ctypes.CheckpointOracleConfig `toml:",omitempty"`
		ECBP1100                *big.Int
		ECBP1100Disable         *big.Int
		ECBP1100NoDisable       *bool   `toml:",omitempty"`
		OverrideShanghai        *uint64 `toml:",omitempty"`
		OverrideCancun          *uint64 `toml:",omitempty"`
		OverrideVerkle          *uint64 `toml:",omitempty"`
=======
		Genesis                    *genesisT.Genesis `toml:",omitempty"`
		NetworkId                  uint64
		ProtocolVersions           []uint
		SyncMode                   downloader.SyncMode
		EthDiscoveryURLs           []string
		SnapDiscoveryURLs          []string
		NoPruning                  bool
		NoPrefetch                 bool
		TxLookupLimit              uint64                 `toml:",omitempty"`
		RequiredBlocks             map[uint64]common.Hash `toml:"-"`
		LightServ                  int                    `toml:",omitempty"`
		LightIngress               int                    `toml:",omitempty"`
		LightEgress                int                    `toml:",omitempty"`
		LightPeers                 int                    `toml:",omitempty"`
		LightNoPrune               bool                   `toml:",omitempty"`
		LightNoSyncServe           bool                   `toml:",omitempty"`
		SyncFromCheckpoint         bool                   `toml:",omitempty"`
		UltraLightServers          []string               `toml:",omitempty"`
		UltraLightFraction         int                    `toml:",omitempty"`
		UltraLightOnlyAnnounce     bool                   `toml:",omitempty"`
		SkipBcVersionCheck         bool                   `toml:"-"`
		DatabaseHandles            int                    `toml:"-"`
		DatabaseCache              int
		DatabaseFreezer            string
		DatabaseFreezerRemote      string
		TrieCleanCache             int
		TrieDirtyCache             int
		TrieTimeout                time.Duration
		SnapshotCache              int
		Preimages                  bool
		FilterLogCacheSize         int
		Miner                      miner.Config
		Ethash                     ethash.Config
		TxPool                     legacypool.Config
		BlobPool                   blobpool.Config
		GPO                        gasprice.Config
		EnablePreimageRecording    bool
		DocRoot                    string `toml:"-"`
		EWASMInterpreter           string
		EVMInterpreter             string
		RPCGasCap                  uint64
		RPCEVMTimeout              time.Duration
		RPCTxFeeCap                float64
		Checkpoint                 *ctypes.TrustedCheckpoint      `toml:",omitempty"`
		CheckpointOracle           *ctypes.CheckpointOracleConfig `toml:",omitempty"`
		OverrideECBP1100           *uint64                        `toml:",omitempty"`
		OverrideECBP1100Deactivate *uint64                        `toml:",omitempty"`
		ECBP1100NoDisable          *bool                          `toml:",omitempty"`
		OverrideShanghai           *uint64                        `toml:",omitempty"`
		OverrideCancun             *uint64                        `toml:",omitempty"`
		OverrideVerkle             *uint64                        `toml:",omitempty"`
>>>>>>> fecb9f32
	}
	var enc Config
	enc.Genesis = c.Genesis
	enc.NetworkId = c.NetworkId
	enc.ProtocolVersions = c.ProtocolVersions
	enc.SyncMode = c.SyncMode
	enc.EthDiscoveryURLs = c.EthDiscoveryURLs
	enc.SnapDiscoveryURLs = c.SnapDiscoveryURLs
	enc.NoPruning = c.NoPruning
	enc.NoPrefetch = c.NoPrefetch
	enc.TxLookupLimit = c.TxLookupLimit
	enc.TransactionHistory = c.TransactionHistory
	enc.StateHistory = c.StateHistory
	enc.StateScheme = c.StateScheme
	enc.RequiredBlocks = c.RequiredBlocks
	enc.LightServ = c.LightServ
	enc.LightIngress = c.LightIngress
	enc.LightEgress = c.LightEgress
	enc.LightPeers = c.LightPeers
	enc.LightNoPrune = c.LightNoPrune
	enc.LightNoSyncServe = c.LightNoSyncServe
	enc.SyncFromCheckpoint = c.SyncFromCheckpoint
	enc.UltraLightServers = c.UltraLightServers
	enc.UltraLightFraction = c.UltraLightFraction
	enc.UltraLightOnlyAnnounce = c.UltraLightOnlyAnnounce
	enc.SkipBcVersionCheck = c.SkipBcVersionCheck
	enc.DatabaseHandles = c.DatabaseHandles
	enc.DatabaseCache = c.DatabaseCache
	enc.DatabaseFreezer = c.DatabaseFreezer
	enc.DatabaseFreezerRemote = c.DatabaseFreezerRemote
	enc.TrieCleanCache = c.TrieCleanCache
	enc.TrieDirtyCache = c.TrieDirtyCache
	enc.TrieTimeout = c.TrieTimeout
	enc.SnapshotCache = c.SnapshotCache
	enc.Preimages = c.Preimages
	enc.FilterLogCacheSize = c.FilterLogCacheSize
	enc.Miner = c.Miner
	enc.Ethash = c.Ethash
	enc.TxPool = c.TxPool
	enc.BlobPool = c.BlobPool
	enc.GPO = c.GPO
	enc.EnablePreimageRecording = c.EnablePreimageRecording
	enc.DocRoot = c.DocRoot
	enc.EWASMInterpreter = c.EWASMInterpreter
	enc.EVMInterpreter = c.EVMInterpreter
	enc.RPCGasCap = c.RPCGasCap
	enc.RPCEVMTimeout = c.RPCEVMTimeout
	enc.RPCTxFeeCap = c.RPCTxFeeCap
	enc.Checkpoint = c.Checkpoint
	enc.CheckpointOracle = c.CheckpointOracle
	enc.OverrideECBP1100 = c.OverrideECBP1100
	enc.OverrideECBP1100Deactivate = c.OverrideECBP1100Deactivate
	enc.ECBP1100NoDisable = c.ECBP1100NoDisable
	enc.OverrideShanghai = c.OverrideShanghai
	enc.OverrideCancun = c.OverrideCancun
	enc.OverrideVerkle = c.OverrideVerkle
	return &enc, nil
}

// UnmarshalTOML unmarshals from TOML.
func (c *Config) UnmarshalTOML(unmarshal func(interface{}) error) error {
	type Config struct {
<<<<<<< HEAD
		Genesis                 *genesisT.Genesis `toml:",omitempty"`
		NetworkId               *uint64
		ProtocolVersions        []uint
		SyncMode                *downloader.SyncMode
		EthDiscoveryURLs        []string
		SnapDiscoveryURLs       []string
		NoPruning               *bool
		NoPrefetch              *bool
		TxLookupLimit           *uint64                `toml:",omitempty"`
		TransactionHistory      *uint64                `toml:",omitempty"`
		StateHistory            *uint64                `toml:",omitempty"`
		StateScheme             *string                `toml:",omitempty"`
		RequiredBlocks          map[uint64]common.Hash `toml:"-"`
		LightServ               *int                   `toml:",omitempty"`
		LightIngress            *int                   `toml:",omitempty"`
		LightEgress             *int                   `toml:",omitempty"`
		LightPeers              *int                   `toml:",omitempty"`
		LightNoPrune            *bool                  `toml:",omitempty"`
		LightNoSyncServe        *bool                  `toml:",omitempty"`
		SyncFromCheckpoint      *bool                  `toml:",omitempty"`
		UltraLightServers       []string               `toml:",omitempty"`
		UltraLightFraction      *int                   `toml:",omitempty"`
		UltraLightOnlyAnnounce  *bool                  `toml:",omitempty"`
		SkipBcVersionCheck      *bool                  `toml:"-"`
		DatabaseHandles         *int                   `toml:"-"`
		DatabaseCache           *int
		DatabaseFreezer         *string
		DatabaseFreezerRemote   *string
		TrieCleanCache          *int
		TrieDirtyCache          *int
		TrieTimeout             *time.Duration
		SnapshotCache           *int
		Preimages               *bool
		FilterLogCacheSize      *int
		Miner                   *miner.Config
		Ethash                  *ethash.Config
		TxPool                  *legacypool.Config
		BlobPool                *blobpool.Config
		GPO                     *gasprice.Config
		EnablePreimageRecording *bool
		DocRoot                 *string `toml:"-"`
		EWASMInterpreter        *string
		EVMInterpreter          *string
		RPCGasCap               *uint64
		RPCEVMTimeout           *time.Duration
		RPCTxFeeCap             *float64
		Checkpoint              *ctypes.TrustedCheckpoint      `toml:",omitempty"`
		CheckpointOracle        *ctypes.CheckpointOracleConfig `toml:",omitempty"`
		ECBP1100                *big.Int
		ECBP1100Disable         *big.Int
		ECBP1100NoDisable       *bool   `toml:",omitempty"`
		OverrideShanghai        *uint64 `toml:",omitempty"`
		OverrideCancun          *uint64 `toml:",omitempty"`
		OverrideVerkle          *uint64 `toml:",omitempty"`
=======
		Genesis                    *genesisT.Genesis `toml:",omitempty"`
		NetworkId                  *uint64
		ProtocolVersions           []uint
		SyncMode                   *downloader.SyncMode
		EthDiscoveryURLs           []string
		SnapDiscoveryURLs          []string
		NoPruning                  *bool
		NoPrefetch                 *bool
		TxLookupLimit              *uint64                `toml:",omitempty"`
		RequiredBlocks             map[uint64]common.Hash `toml:"-"`
		LightServ                  *int                   `toml:",omitempty"`
		LightIngress               *int                   `toml:",omitempty"`
		LightEgress                *int                   `toml:",omitempty"`
		LightPeers                 *int                   `toml:",omitempty"`
		LightNoPrune               *bool                  `toml:",omitempty"`
		LightNoSyncServe           *bool                  `toml:",omitempty"`
		SyncFromCheckpoint         *bool                  `toml:",omitempty"`
		UltraLightServers          []string               `toml:",omitempty"`
		UltraLightFraction         *int                   `toml:",omitempty"`
		UltraLightOnlyAnnounce     *bool                  `toml:",omitempty"`
		SkipBcVersionCheck         *bool                  `toml:"-"`
		DatabaseHandles            *int                   `toml:"-"`
		DatabaseCache              *int
		DatabaseFreezer            *string
		DatabaseFreezerRemote      *string
		TrieCleanCache             *int
		TrieDirtyCache             *int
		TrieTimeout                *time.Duration
		SnapshotCache              *int
		Preimages                  *bool
		FilterLogCacheSize         *int
		Miner                      *miner.Config
		Ethash                     *ethash.Config
		TxPool                     *legacypool.Config
		BlobPool                   *blobpool.Config
		GPO                        *gasprice.Config
		EnablePreimageRecording    *bool
		DocRoot                    *string `toml:"-"`
		EWASMInterpreter           *string
		EVMInterpreter             *string
		RPCGasCap                  *uint64
		RPCEVMTimeout              *time.Duration
		RPCTxFeeCap                *float64
		Checkpoint                 *ctypes.TrustedCheckpoint      `toml:",omitempty"`
		CheckpointOracle           *ctypes.CheckpointOracleConfig `toml:",omitempty"`
		OverrideECBP1100           *uint64                        `toml:",omitempty"`
		OverrideECBP1100Deactivate *uint64                        `toml:",omitempty"`
		ECBP1100NoDisable          *bool                          `toml:",omitempty"`
		OverrideShanghai           *uint64                        `toml:",omitempty"`
		OverrideCancun             *uint64                        `toml:",omitempty"`
		OverrideVerkle             *uint64                        `toml:",omitempty"`
>>>>>>> fecb9f32
	}
	var dec Config
	if err := unmarshal(&dec); err != nil {
		return err
	}
	if dec.Genesis != nil {
		c.Genesis = dec.Genesis
	}
	if dec.NetworkId != nil {
		c.NetworkId = *dec.NetworkId
	}
	if dec.ProtocolVersions != nil {
		c.ProtocolVersions = dec.ProtocolVersions
	}
	if dec.SyncMode != nil {
		c.SyncMode = *dec.SyncMode
	}
	if dec.EthDiscoveryURLs != nil {
		c.EthDiscoveryURLs = dec.EthDiscoveryURLs
	}
	if dec.SnapDiscoveryURLs != nil {
		c.SnapDiscoveryURLs = dec.SnapDiscoveryURLs
	}
	if dec.NoPruning != nil {
		c.NoPruning = *dec.NoPruning
	}
	if dec.NoPrefetch != nil {
		c.NoPrefetch = *dec.NoPrefetch
	}
	if dec.TxLookupLimit != nil {
		c.TxLookupLimit = *dec.TxLookupLimit
	}
	if dec.TransactionHistory != nil {
		c.TransactionHistory = *dec.TransactionHistory
	}
	if dec.StateHistory != nil {
		c.StateHistory = *dec.StateHistory
	}
	if dec.StateScheme != nil {
		c.StateScheme = *dec.StateScheme
	}
	if dec.RequiredBlocks != nil {
		c.RequiredBlocks = dec.RequiredBlocks
	}
	if dec.LightServ != nil {
		c.LightServ = *dec.LightServ
	}
	if dec.LightIngress != nil {
		c.LightIngress = *dec.LightIngress
	}
	if dec.LightEgress != nil {
		c.LightEgress = *dec.LightEgress
	}
	if dec.LightPeers != nil {
		c.LightPeers = *dec.LightPeers
	}
	if dec.LightNoPrune != nil {
		c.LightNoPrune = *dec.LightNoPrune
	}
	if dec.LightNoSyncServe != nil {
		c.LightNoSyncServe = *dec.LightNoSyncServe
	}
	if dec.SyncFromCheckpoint != nil {
		c.SyncFromCheckpoint = *dec.SyncFromCheckpoint
	}
	if dec.UltraLightServers != nil {
		c.UltraLightServers = dec.UltraLightServers
	}
	if dec.UltraLightFraction != nil {
		c.UltraLightFraction = *dec.UltraLightFraction
	}
	if dec.UltraLightOnlyAnnounce != nil {
		c.UltraLightOnlyAnnounce = *dec.UltraLightOnlyAnnounce
	}
	if dec.SkipBcVersionCheck != nil {
		c.SkipBcVersionCheck = *dec.SkipBcVersionCheck
	}
	if dec.DatabaseHandles != nil {
		c.DatabaseHandles = *dec.DatabaseHandles
	}
	if dec.DatabaseCache != nil {
		c.DatabaseCache = *dec.DatabaseCache
	}
	if dec.DatabaseFreezer != nil {
		c.DatabaseFreezer = *dec.DatabaseFreezer
	}
	if dec.DatabaseFreezerRemote != nil {
		c.DatabaseFreezerRemote = *dec.DatabaseFreezerRemote
	}
	if dec.TrieCleanCache != nil {
		c.TrieCleanCache = *dec.TrieCleanCache
	}
	if dec.TrieDirtyCache != nil {
		c.TrieDirtyCache = *dec.TrieDirtyCache
	}
	if dec.TrieTimeout != nil {
		c.TrieTimeout = *dec.TrieTimeout
	}
	if dec.SnapshotCache != nil {
		c.SnapshotCache = *dec.SnapshotCache
	}
	if dec.Preimages != nil {
		c.Preimages = *dec.Preimages
	}
	if dec.FilterLogCacheSize != nil {
		c.FilterLogCacheSize = *dec.FilterLogCacheSize
	}
	if dec.Miner != nil {
		c.Miner = *dec.Miner
	}
	if dec.Ethash != nil {
		c.Ethash = *dec.Ethash
	}
	if dec.TxPool != nil {
		c.TxPool = *dec.TxPool
	}
	if dec.BlobPool != nil {
		c.BlobPool = *dec.BlobPool
	}
	if dec.GPO != nil {
		c.GPO = *dec.GPO
	}
	if dec.EnablePreimageRecording != nil {
		c.EnablePreimageRecording = *dec.EnablePreimageRecording
	}
	if dec.DocRoot != nil {
		c.DocRoot = *dec.DocRoot
	}
	if dec.EWASMInterpreter != nil {
		c.EWASMInterpreter = *dec.EWASMInterpreter
	}
	if dec.EVMInterpreter != nil {
		c.EVMInterpreter = *dec.EVMInterpreter
	}
	if dec.RPCGasCap != nil {
		c.RPCGasCap = *dec.RPCGasCap
	}
	if dec.RPCEVMTimeout != nil {
		c.RPCEVMTimeout = *dec.RPCEVMTimeout
	}
	if dec.RPCTxFeeCap != nil {
		c.RPCTxFeeCap = *dec.RPCTxFeeCap
	}
	if dec.Checkpoint != nil {
		c.Checkpoint = dec.Checkpoint
	}
	if dec.CheckpointOracle != nil {
		c.CheckpointOracle = dec.CheckpointOracle
	}
	if dec.OverrideECBP1100 != nil {
		c.OverrideECBP1100 = dec.OverrideECBP1100
	}
	if dec.OverrideECBP1100Deactivate != nil {
		c.OverrideECBP1100Deactivate = dec.OverrideECBP1100Deactivate
	}
	if dec.ECBP1100NoDisable != nil {
		c.ECBP1100NoDisable = dec.ECBP1100NoDisable
	}
	if dec.OverrideShanghai != nil {
		c.OverrideShanghai = dec.OverrideShanghai
	}
	if dec.OverrideCancun != nil {
		c.OverrideCancun = dec.OverrideCancun
	}
	if dec.OverrideVerkle != nil {
		c.OverrideVerkle = dec.OverrideVerkle
	}
	return nil
}<|MERGE_RESOLUTION|>--- conflicted
+++ resolved
@@ -19,62 +19,6 @@
 // MarshalTOML marshals as TOML.
 func (c Config) MarshalTOML() (interface{}, error) {
 	type Config struct {
-<<<<<<< HEAD
-		Genesis                 *genesisT.Genesis `toml:",omitempty"`
-		NetworkId               uint64
-		ProtocolVersions        []uint
-		SyncMode                downloader.SyncMode
-		EthDiscoveryURLs        []string
-		SnapDiscoveryURLs       []string
-		NoPruning               bool
-		NoPrefetch              bool
-		TxLookupLimit           uint64                 `toml:",omitempty"`
-		TransactionHistory      uint64                 `toml:",omitempty"`
-		StateHistory            uint64                 `toml:",omitempty"`
-		StateScheme             string                 `toml:",omitempty"`
-		RequiredBlocks          map[uint64]common.Hash `toml:"-"`
-		LightServ               int                    `toml:",omitempty"`
-		LightIngress            int                    `toml:",omitempty"`
-		LightEgress             int                    `toml:",omitempty"`
-		LightPeers              int                    `toml:",omitempty"`
-		LightNoPrune            bool                   `toml:",omitempty"`
-		LightNoSyncServe        bool                   `toml:",omitempty"`
-		SyncFromCheckpoint      bool                   `toml:",omitempty"`
-		UltraLightServers       []string               `toml:",omitempty"`
-		UltraLightFraction      int                    `toml:",omitempty"`
-		UltraLightOnlyAnnounce  bool                   `toml:",omitempty"`
-		SkipBcVersionCheck      bool                   `toml:"-"`
-		DatabaseHandles         int                    `toml:"-"`
-		DatabaseCache           int
-		DatabaseFreezer         string
-		DatabaseFreezerRemote   string
-		TrieCleanCache          int
-		TrieDirtyCache          int
-		TrieTimeout             time.Duration
-		SnapshotCache           int
-		Preimages               bool
-		FilterLogCacheSize      int
-		Miner                   miner.Config
-		Ethash                  ethash.Config
-		TxPool                  legacypool.Config
-		BlobPool                blobpool.Config
-		GPO                     gasprice.Config
-		EnablePreimageRecording bool
-		DocRoot                 string `toml:"-"`
-		EWASMInterpreter        string
-		EVMInterpreter          string
-		RPCGasCap               uint64
-		RPCEVMTimeout           time.Duration
-		RPCTxFeeCap             float64
-		Checkpoint              *ctypes.TrustedCheckpoint      `toml:",omitempty"`
-		CheckpointOracle        *ctypes.CheckpointOracleConfig `toml:",omitempty"`
-		ECBP1100                *big.Int
-		ECBP1100Disable         *big.Int
-		ECBP1100NoDisable       *bool   `toml:",omitempty"`
-		OverrideShanghai        *uint64 `toml:",omitempty"`
-		OverrideCancun          *uint64 `toml:",omitempty"`
-		OverrideVerkle          *uint64 `toml:",omitempty"`
-=======
 		Genesis                    *genesisT.Genesis `toml:",omitempty"`
 		NetworkId                  uint64
 		ProtocolVersions           []uint
@@ -84,6 +28,9 @@
 		NoPruning                  bool
 		NoPrefetch                 bool
 		TxLookupLimit              uint64                 `toml:",omitempty"`
+		TransactionHistory         uint64                 `toml:",omitempty"`
+		StateHistory               uint64                 `toml:",omitempty"`
+		StateScheme                string                 `toml:",omitempty"`
 		RequiredBlocks             map[uint64]common.Hash `toml:"-"`
 		LightServ                  int                    `toml:",omitempty"`
 		LightIngress               int                    `toml:",omitempty"`
@@ -126,7 +73,6 @@
 		OverrideShanghai           *uint64                        `toml:",omitempty"`
 		OverrideCancun             *uint64                        `toml:",omitempty"`
 		OverrideVerkle             *uint64                        `toml:",omitempty"`
->>>>>>> fecb9f32
 	}
 	var enc Config
 	enc.Genesis = c.Genesis
@@ -189,62 +135,6 @@
 // UnmarshalTOML unmarshals from TOML.
 func (c *Config) UnmarshalTOML(unmarshal func(interface{}) error) error {
 	type Config struct {
-<<<<<<< HEAD
-		Genesis                 *genesisT.Genesis `toml:",omitempty"`
-		NetworkId               *uint64
-		ProtocolVersions        []uint
-		SyncMode                *downloader.SyncMode
-		EthDiscoveryURLs        []string
-		SnapDiscoveryURLs       []string
-		NoPruning               *bool
-		NoPrefetch              *bool
-		TxLookupLimit           *uint64                `toml:",omitempty"`
-		TransactionHistory      *uint64                `toml:",omitempty"`
-		StateHistory            *uint64                `toml:",omitempty"`
-		StateScheme             *string                `toml:",omitempty"`
-		RequiredBlocks          map[uint64]common.Hash `toml:"-"`
-		LightServ               *int                   `toml:",omitempty"`
-		LightIngress            *int                   `toml:",omitempty"`
-		LightEgress             *int                   `toml:",omitempty"`
-		LightPeers              *int                   `toml:",omitempty"`
-		LightNoPrune            *bool                  `toml:",omitempty"`
-		LightNoSyncServe        *bool                  `toml:",omitempty"`
-		SyncFromCheckpoint      *bool                  `toml:",omitempty"`
-		UltraLightServers       []string               `toml:",omitempty"`
-		UltraLightFraction      *int                   `toml:",omitempty"`
-		UltraLightOnlyAnnounce  *bool                  `toml:",omitempty"`
-		SkipBcVersionCheck      *bool                  `toml:"-"`
-		DatabaseHandles         *int                   `toml:"-"`
-		DatabaseCache           *int
-		DatabaseFreezer         *string
-		DatabaseFreezerRemote   *string
-		TrieCleanCache          *int
-		TrieDirtyCache          *int
-		TrieTimeout             *time.Duration
-		SnapshotCache           *int
-		Preimages               *bool
-		FilterLogCacheSize      *int
-		Miner                   *miner.Config
-		Ethash                  *ethash.Config
-		TxPool                  *legacypool.Config
-		BlobPool                *blobpool.Config
-		GPO                     *gasprice.Config
-		EnablePreimageRecording *bool
-		DocRoot                 *string `toml:"-"`
-		EWASMInterpreter        *string
-		EVMInterpreter          *string
-		RPCGasCap               *uint64
-		RPCEVMTimeout           *time.Duration
-		RPCTxFeeCap             *float64
-		Checkpoint              *ctypes.TrustedCheckpoint      `toml:",omitempty"`
-		CheckpointOracle        *ctypes.CheckpointOracleConfig `toml:",omitempty"`
-		ECBP1100                *big.Int
-		ECBP1100Disable         *big.Int
-		ECBP1100NoDisable       *bool   `toml:",omitempty"`
-		OverrideShanghai        *uint64 `toml:",omitempty"`
-		OverrideCancun          *uint64 `toml:",omitempty"`
-		OverrideVerkle          *uint64 `toml:",omitempty"`
-=======
 		Genesis                    *genesisT.Genesis `toml:",omitempty"`
 		NetworkId                  *uint64
 		ProtocolVersions           []uint
@@ -254,6 +144,9 @@
 		NoPruning                  *bool
 		NoPrefetch                 *bool
 		TxLookupLimit              *uint64                `toml:",omitempty"`
+		TransactionHistory         *uint64                `toml:",omitempty"`
+		StateHistory               *uint64                `toml:",omitempty"`
+		StateScheme                *string                `toml:",omitempty"`
 		RequiredBlocks             map[uint64]common.Hash `toml:"-"`
 		LightServ                  *int                   `toml:",omitempty"`
 		LightIngress               *int                   `toml:",omitempty"`
@@ -296,7 +189,6 @@
 		OverrideShanghai           *uint64                        `toml:",omitempty"`
 		OverrideCancun             *uint64                        `toml:",omitempty"`
 		OverrideVerkle             *uint64                        `toml:",omitempty"`
->>>>>>> fecb9f32
 	}
 	var dec Config
 	if err := unmarshal(&dec); err != nil {
