--- conflicted
+++ resolved
@@ -234,7 +234,13 @@
 	mode, ourTD := cs.modeAndLocalHead()
 	op := peerToSyncOp(mode, peer)
 	if op.td.Cmp(ourTD) <= 0 {
-<<<<<<< HEAD
+		// We seem to be in sync according to the legacy rules. In the merge
+		// world, it can also mean we're stuck on the merge block, waiting for
+		// a beacon client. In the latter case, notify the user.
+		if ttd := cs.handler.chain.Config().GetEthashTerminalTotalDifficulty(); ttd != nil && ourTD.Cmp(ttd) >= 0 && time.Since(cs.warned) > 10*time.Second {
+			log.Warn("Local chain is post-merge, waiting for beacon client sync switch-over...")
+			cs.warned = time.Now()
+		}
 		// Enable artificial finality if parameters if should.
 		// - In full sync mode.
 		if op.mode == downloader.FullSync &&
@@ -247,16 +253,6 @@
 			cs.handler.chain.EnableArtificialFinality(true, "reason", "synced", "peers", cs.handler.peers.len())
 		}
 		return nil // We're in sync.
-=======
-		// We seem to be in sync according to the legacy rules. In the merge
-		// world, it can also mean we're stuck on the merge block, waiting for
-		// a beacon client. In the latter case, notify the user.
-		if ttd := cs.handler.chain.Config().TerminalTotalDifficulty; ttd != nil && ourTD.Cmp(ttd) >= 0 && time.Since(cs.warned) > 10*time.Second {
-			log.Warn("Local chain is post-merge, waiting for beacon client sync switch-over...")
-			cs.warned = time.Now()
-		}
-		return nil // We're in sync
->>>>>>> 25c9b49f
 	}
 	return op
 }
