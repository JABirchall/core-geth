// Copyright 2016 The go-ethereum Authors
// This file is part of the go-ethereum library.
//
// The go-ethereum library is free software: you can redistribute it and/or modify
// it under the terms of the GNU Lesser General Public License as published by
// the Free Software Foundation, either version 3 of the License, or
// (at your option) any later version.
//
// The go-ethereum library is distributed in the hope that it will be useful,
// but WITHOUT ANY WARRANTY; without even the implied warranty of
// MERCHANTABILITY or FITNESS FOR A PARTICULAR PURPOSE. See the
// GNU Lesser General Public License for more details.
//
// You should have received a copy of the GNU Lesser General Public License
// along with the go-ethereum library. If not, see <http://www.gnu.org/licenses/>.

package light

import (
	"context"
	"errors"
	"math/big"
	"testing"

	"github.com/ethereum/go-ethereum/common"
	"github.com/ethereum/go-ethereum/consensus/ethash"
	"github.com/ethereum/go-ethereum/core"
	"github.com/ethereum/go-ethereum/core/rawdb"
	"github.com/ethereum/go-ethereum/core/types"
	"github.com/ethereum/go-ethereum/ethdb"
	"github.com/ethereum/go-ethereum/params"
	"github.com/ethereum/go-ethereum/params/types/genesisT"
)

// So we can deterministically seed different blockchains
var (
	canonicalSeed = 1
	forkSeed      = 2
)

// makeHeaderChain creates a deterministic chain of headers rooted at parent.
func makeHeaderChain(parent *types.Header, n int, db ethdb.Database, seed int) []*types.Header {
	blocks, _ := core.GenerateChain(params.TestChainConfig, types.NewBlockWithHeader(parent), ethash.NewFaker(), db, n, func(i int, b *core.BlockGen) {
		b.SetCoinbase(common.Address{0: byte(seed), 19: byte(i)})
	})
	headers := make([]*types.Header, len(blocks))
	for i, block := range blocks {
		headers[i] = block.Header()
	}
	return headers
}

// newCanonical creates a chain database, and injects a deterministic canonical
// chain. Depending on the full flag, if creates either a full block chain or a
// header only chain.
func newCanonical(n int) (ethdb.Database, *LightChain, error) {
	db := rawdb.NewMemoryDatabase()
<<<<<<< HEAD
	gspec := genesisT.Genesis{Config: params.TestChainConfig}
	genesis := core.MustCommitGenesis(db, &gspec)
	blockchain, _ := NewLightChain(&dummyOdr{db: db, indexerConfig: TestClientIndexerConfig}, gspec.Config, ethash.NewFaker(), nil)
=======
	gspec := core.Genesis{Config: params.TestChainConfig}
	genesis := gspec.MustCommit(db)
	blockchain, _ := NewLightChain(&dummyOdr{db: db, indexerConfig: TestClientIndexerConfig}, gspec.Config, ethash.NewFaker())
>>>>>>> e501b3b0

	// Create and inject the requested chain
	if n == 0 {
		return db, blockchain, nil
	}
	// Header-only chain requested
	headers := makeHeaderChain(genesis.Header(), n, db, canonicalSeed)
	_, err := blockchain.InsertHeaderChain(headers)
	return db, blockchain, err
}

// newTestLightChain creates a LightChain that doesn't validate anything.
func newTestLightChain() *LightChain {
	db := rawdb.NewMemoryDatabase()
	gspec := &genesisT.Genesis{
		Difficulty: big.NewInt(1),
		Config:     params.TestChainConfig,
	}
<<<<<<< HEAD
	core.MustCommitGenesis(db, gspec)
	lc, err := NewLightChain(&dummyOdr{db: db}, gspec.Config, ethash.NewFullFaker(), nil)
=======
	gspec.MustCommit(db)
	lc, err := NewLightChain(&dummyOdr{db: db}, gspec.Config, ethash.NewFullFaker())
>>>>>>> e501b3b0
	if err != nil {
		panic(err)
	}
	return lc
}

// Test fork of length N starting from block i
func testFork(t *testing.T, LightChain *LightChain, i, n int, comparator func(td1, td2 *big.Int)) {
	// Copy old chain up to #i into a new db
	db, LightChain2, err := newCanonical(i)
	if err != nil {
		t.Fatal("could not make new canonical in testFork", err)
	}
	// Assert the chains have the same header/block at #i
	var hash1, hash2 common.Hash
	hash1 = LightChain.GetHeaderByNumber(uint64(i)).Hash()
	hash2 = LightChain2.GetHeaderByNumber(uint64(i)).Hash()
	if hash1 != hash2 {
		t.Errorf("chain content mismatch at %d: have hash %v, want hash %v", i, hash2, hash1)
	}
	// Extend the newly created chain
	headerChainB := makeHeaderChain(LightChain2.CurrentHeader(), n, db, forkSeed)
	if _, err := LightChain2.InsertHeaderChain(headerChainB); err != nil {
		t.Fatalf("failed to insert forking chain: %v", err)
	}
	// Sanity check that the forked chain can be imported into the original
	var tdPre, tdPost *big.Int
	cur := LightChain.CurrentHeader()
	tdPre = LightChain.GetTd(cur.Hash(), cur.Number.Uint64())
	if err := testHeaderChainImport(headerChainB, LightChain); err != nil {
		t.Fatalf("failed to import forked header chain: %v", err)
	}
	last := headerChainB[len(headerChainB)-1]
	tdPost = LightChain.GetTd(last.Hash(), last.Number.Uint64())
	// Compare the total difficulties of the chains
	comparator(tdPre, tdPost)
}

// testHeaderChainImport tries to process a chain of header, writing them into
// the database if successful.
func testHeaderChainImport(chain []*types.Header, lightchain *LightChain) error {
	for _, header := range chain {
		// Try and validate the header
		if err := lightchain.engine.VerifyHeader(lightchain.hc, header); err != nil {
			return err
		}
		// Manually insert the header into the database, but don't reorganize (allows subsequent testing)
		lightchain.chainmu.Lock()
		rawdb.WriteTd(lightchain.chainDb, header.Hash(), header.Number.Uint64(),
			new(big.Int).Add(header.Difficulty, lightchain.GetTd(header.ParentHash, header.Number.Uint64()-1)))
		rawdb.WriteHeader(lightchain.chainDb, header)
		lightchain.chainmu.Unlock()
	}
	return nil
}

// Tests that given a starting canonical chain of a given size, it can be extended
// with various length chains.
func TestExtendCanonicalHeaders(t *testing.T) {
	length := 5

	// Make first chain starting from genesis
	_, processor, err := newCanonical(length)
	if err != nil {
		t.Fatalf("failed to make new canonical chain: %v", err)
	}
	// Define the difficulty comparator
	better := func(td1, td2 *big.Int) {
		if td2.Cmp(td1) <= 0 {
			t.Errorf("total difficulty mismatch: have %v, expected more than %v", td2, td1)
		}
	}
	// Start fork from current height
	testFork(t, processor, length, 1, better)
	testFork(t, processor, length, 2, better)
	testFork(t, processor, length, 5, better)
	testFork(t, processor, length, 10, better)
}

// Tests that given a starting canonical chain of a given size, creating shorter
// forks do not take canonical ownership.
func TestShorterForkHeaders(t *testing.T) {
	length := 10

	// Make first chain starting from genesis
	_, processor, err := newCanonical(length)
	if err != nil {
		t.Fatalf("failed to make new canonical chain: %v", err)
	}
	// Define the difficulty comparator
	worse := func(td1, td2 *big.Int) {
		if td2.Cmp(td1) >= 0 {
			t.Errorf("total difficulty mismatch: have %v, expected less than %v", td2, td1)
		}
	}
	// Sum of numbers must be less than `length` for this to be a shorter fork
	testFork(t, processor, 0, 3, worse)
	testFork(t, processor, 0, 7, worse)
	testFork(t, processor, 1, 1, worse)
	testFork(t, processor, 1, 7, worse)
	testFork(t, processor, 5, 3, worse)
	testFork(t, processor, 5, 4, worse)
}

// Tests that given a starting canonical chain of a given size, creating longer
// forks do take canonical ownership.
func TestLongerForkHeaders(t *testing.T) {
	length := 10

	// Make first chain starting from genesis
	_, processor, err := newCanonical(length)
	if err != nil {
		t.Fatalf("failed to make new canonical chain: %v", err)
	}
	// Define the difficulty comparator
	better := func(td1, td2 *big.Int) {
		if td2.Cmp(td1) <= 0 {
			t.Errorf("total difficulty mismatch: have %v, expected more than %v", td2, td1)
		}
	}
	// Sum of numbers must be greater than `length` for this to be a longer fork
	testFork(t, processor, 0, 11, better)
	testFork(t, processor, 0, 15, better)
	testFork(t, processor, 1, 10, better)
	testFork(t, processor, 1, 12, better)
	testFork(t, processor, 5, 6, better)
	testFork(t, processor, 5, 8, better)
}

// Tests that given a starting canonical chain of a given size, creating equal
// forks do take canonical ownership.
func TestEqualForkHeaders(t *testing.T) {
	length := 10

	// Make first chain starting from genesis
	_, processor, err := newCanonical(length)
	if err != nil {
		t.Fatalf("failed to make new canonical chain: %v", err)
	}
	// Define the difficulty comparator
	equal := func(td1, td2 *big.Int) {
		if td2.Cmp(td1) != 0 {
			t.Errorf("total difficulty mismatch: have %v, want %v", td2, td1)
		}
	}
	// Sum of numbers must be equal to `length` for this to be an equal fork
	testFork(t, processor, 0, 10, equal)
	testFork(t, processor, 1, 9, equal)
	testFork(t, processor, 2, 8, equal)
	testFork(t, processor, 5, 5, equal)
	testFork(t, processor, 6, 4, equal)
	testFork(t, processor, 9, 1, equal)
}

// Tests that chains missing links do not get accepted by the processor.
func TestBrokenHeaderChain(t *testing.T) {
	// Make chain starting from genesis
	db, LightChain, err := newCanonical(10)
	if err != nil {
		t.Fatalf("failed to make new canonical chain: %v", err)
	}
	// Create a forked chain, and try to insert with a missing link
	chain := makeHeaderChain(LightChain.CurrentHeader(), 5, db, forkSeed)[1:]
	if err := testHeaderChainImport(chain, LightChain); err == nil {
		t.Errorf("broken header chain not reported")
	}
}

func makeHeaderChainWithDiff(genesis *types.Block, d []int, seed byte) []*types.Header {
	var chain []*types.Header
	for i, difficulty := range d {
		header := &types.Header{
			Coinbase:    common.Address{seed},
			Number:      big.NewInt(int64(i + 1)),
			Difficulty:  big.NewInt(int64(difficulty)),
			UncleHash:   types.EmptyUncleHash,
			TxHash:      types.EmptyTxsHash,
			ReceiptHash: types.EmptyReceiptsHash,
		}
		if i == 0 {
			header.ParentHash = genesis.Hash()
		} else {
			header.ParentHash = chain[i-1].Hash()
		}
		chain = append(chain, types.CopyHeader(header))
	}
	return chain
}

type dummyOdr struct {
	OdrBackend
	db            ethdb.Database
	indexerConfig *IndexerConfig
}

func (odr *dummyOdr) Database() ethdb.Database {
	return odr.db
}

func (odr *dummyOdr) Retrieve(ctx context.Context, req OdrRequest) error {
	return nil
}

func (odr *dummyOdr) IndexerConfig() *IndexerConfig {
	return odr.indexerConfig
}

// Tests that reorganizing a long difficult chain after a short easy one
// overwrites the canonical numbers and links in the database.
func TestReorgLongHeaders(t *testing.T) {
	testReorg(t, []int{1, 2, 4}, []int{1, 2, 3, 4}, 10)
}

// Tests that reorganizing a short difficult chain after a long easy one
// overwrites the canonical numbers and links in the database.
func TestReorgShortHeaders(t *testing.T) {
	testReorg(t, []int{1, 2, 3, 4}, []int{1, 10}, 11)
}

func testReorg(t *testing.T, first, second []int, td int64) {
	bc := newTestLightChain()

	// Insert an easy and a difficult chain afterwards
	bc.InsertHeaderChain(makeHeaderChainWithDiff(bc.genesisBlock, first, 11))
	bc.InsertHeaderChain(makeHeaderChainWithDiff(bc.genesisBlock, second, 22))
	// Check that the chain is valid number and link wise
	prev := bc.CurrentHeader()
	for header := bc.GetHeaderByNumber(bc.CurrentHeader().Number.Uint64() - 1); header.Number.Uint64() != 0; prev, header = header, bc.GetHeaderByNumber(header.Number.Uint64()-1) {
		if prev.ParentHash != header.Hash() {
			t.Errorf("parent header hash mismatch: have %x, want %x", prev.ParentHash, header.Hash())
		}
	}
	// Make sure the chain total difficulty is the correct one
	want := new(big.Int).Add(bc.genesisBlock.Difficulty(), big.NewInt(td))
	if have := bc.GetTd(bc.CurrentHeader().Hash(), bc.CurrentHeader().Number.Uint64()); have.Cmp(want) != 0 {
		t.Errorf("total difficulty mismatch: have %v, want %v", have, want)
	}
}

// Tests that the insertion functions detect banned hashes.
func TestBadHeaderHashes(t *testing.T) {
	bc := newTestLightChain()

	// Create a chain, ban a hash and try to import
	var err error
	headers := makeHeaderChainWithDiff(bc.genesisBlock, []int{1, 2, 4}, 10)
	core.BadHashes[headers[2].Hash()] = true
	if _, err = bc.InsertHeaderChain(headers); !errors.Is(err, core.ErrBannedHash) {
		t.Errorf("error mismatch: have: %v, want %v", err, core.ErrBannedHash)
	}
}

// Tests that bad hashes are detected on boot, and the chan rolled back to a
// good state prior to the bad hash.
func TestReorgBadHeaderHashes(t *testing.T) {
	bc := newTestLightChain()

	// Create a chain, import and ban afterwards
	headers := makeHeaderChainWithDiff(bc.genesisBlock, []int{1, 2, 3, 4}, 10)

	if _, err := bc.InsertHeaderChain(headers); err != nil {
		t.Fatalf("failed to import headers: %v", err)
	}
	if bc.CurrentHeader().Hash() != headers[3].Hash() {
		t.Errorf("last header hash mismatch: have: %x, want %x", bc.CurrentHeader().Hash(), headers[3].Hash())
	}
	core.BadHashes[headers[3].Hash()] = true
	defer func() { delete(core.BadHashes, headers[3].Hash()) }()

	// Create a new LightChain and check that it rolled back the state.
	ncm, err := NewLightChain(&dummyOdr{db: bc.chainDb}, params.TestChainConfig, ethash.NewFaker())
	if err != nil {
		t.Fatalf("failed to create new chain manager: %v", err)
	}
	if ncm.CurrentHeader().Hash() != headers[2].Hash() {
		t.Errorf("last header hash mismatch: have: %x, want %x", ncm.CurrentHeader().Hash(), headers[2].Hash())
	}
}<|MERGE_RESOLUTION|>--- conflicted
+++ resolved
@@ -55,15 +55,9 @@
 // header only chain.
 func newCanonical(n int) (ethdb.Database, *LightChain, error) {
 	db := rawdb.NewMemoryDatabase()
-<<<<<<< HEAD
 	gspec := genesisT.Genesis{Config: params.TestChainConfig}
 	genesis := core.MustCommitGenesis(db, &gspec)
 	blockchain, _ := NewLightChain(&dummyOdr{db: db, indexerConfig: TestClientIndexerConfig}, gspec.Config, ethash.NewFaker(), nil)
-=======
-	gspec := core.Genesis{Config: params.TestChainConfig}
-	genesis := gspec.MustCommit(db)
-	blockchain, _ := NewLightChain(&dummyOdr{db: db, indexerConfig: TestClientIndexerConfig}, gspec.Config, ethash.NewFaker())
->>>>>>> e501b3b0
 
 	// Create and inject the requested chain
 	if n == 0 {
@@ -82,13 +76,8 @@
 		Difficulty: big.NewInt(1),
 		Config:     params.TestChainConfig,
 	}
-<<<<<<< HEAD
 	core.MustCommitGenesis(db, gspec)
 	lc, err := NewLightChain(&dummyOdr{db: db}, gspec.Config, ethash.NewFullFaker(), nil)
-=======
-	gspec.MustCommit(db)
-	lc, err := NewLightChain(&dummyOdr{db: db}, gspec.Config, ethash.NewFullFaker())
->>>>>>> e501b3b0
 	if err != nil {
 		panic(err)
 	}
