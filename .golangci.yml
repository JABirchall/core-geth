--- conflicted
+++ resolved
@@ -58,20 +58,6 @@
     - path: crypto/bn256/cloudflare/optate.go
       linters:
         - deadcode
-<<<<<<< HEAD
-    - path: p2p/discv5/
-      linters:
-        - deadcode
-    - path: core/vm/instructions_test.go
-      linters:
-        - goconst
-    - path: cmd/faucet/
-      linters:
-        - deadcode
-    - path: core/blockchain_af.go
-      linters:
-        - deadcode
-=======
         - staticcheck
     - path: internal/build/pgp.go
       text: 'SA1019: package golang.org/x/crypto/openpgp is deprecated'
@@ -85,5 +71,4 @@
     - 'SA1019: event.TypeMux is deprecated: use Feed'
     - 'SA1019: strings.Title is deprecated'
     - 'SA1029: should not use built-in type string as key for value'
-    - 'G306: Expect WriteFile permissions to be 0600 or less'
->>>>>>> 23bee162
+    - 'G306: Expect WriteFile permissions to be 0600 or less'