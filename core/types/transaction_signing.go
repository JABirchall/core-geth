--- conflicted
+++ resolved
@@ -25,6 +25,7 @@
 	"github.com/ethereum/go-ethereum/common"
 	"github.com/ethereum/go-ethereum/crypto"
 	"github.com/ethereum/go-ethereum/params/types/ctypes"
+	"github.com/ledgerwatch/erigon-lib/chain"
 )
 
 var ErrInvalidChainId = errors.New("invalid chain id for signer")
@@ -37,10 +38,11 @@
 }
 
 // MakeSigner returns a Signer based on the given chain config and block number.
-<<<<<<< HEAD
-func MakeSigner(config ctypes.ChainConfigurator, blockNumber *big.Int) Signer {
+func MakeSigner(config ctypes.ChainConfigurator, blockNumber *big.Int, blockTime uint64) Signer {
 	var signer Signer
 	switch {
+	case chain.Config().IsEnabledByTime(chain.Config().GetEIP4844TransitionTime, &blockTime):
+		signer = NewCancunSigner(config.ChainID)
 	case config.IsEnabled(config.GetEIP1559Transition, blockNumber):
 		signer = NewEIP1559Signer(config.GetChainID())
 	case config.IsEnabled(config.GetEIP2930Transition, blockNumber):
@@ -48,20 +50,6 @@
 	case config.IsEnabled(config.GetEIP155Transition, blockNumber):
 		signer = NewEIP155Signer(config.GetChainID())
 	case config.IsEnabled(config.GetEIP2Transition, blockNumber):
-=======
-func MakeSigner(config *params.ChainConfig, blockNumber *big.Int, blockTime uint64) Signer {
-	var signer Signer
-	switch {
-	case config.IsCancun(blockNumber, blockTime):
-		signer = NewCancunSigner(config.ChainID)
-	case config.IsLondon(blockNumber):
-		signer = NewLondonSigner(config.ChainID)
-	case config.IsBerlin(blockNumber):
-		signer = NewEIP2930Signer(config.ChainID)
-	case config.IsEIP155(blockNumber):
-		signer = NewEIP155Signer(config.ChainID)
-	case config.IsHomestead(blockNumber):
->>>>>>> e501b3b0
 		signer = HomesteadSigner{}
 	default:
 		signer = FrontierSigner{}
@@ -76,20 +64,13 @@
 //
 // Use this in transaction-handling code where the current block number is unknown. If you
 // have the current block number available, use MakeSigner instead.
-<<<<<<< HEAD
 func LatestSigner(config ctypes.ChainConfigurator) Signer {
 	if chainID := config.GetChainID(); chainID != nil {
+		if config.GetEIP4844TransitionTime() != nil {
+			return NewCancunSigner(chainID)
+		}
 		if config.GetEIP1559Transition() != nil {
 			return NewEIP1559Signer(chainID)
-=======
-func LatestSigner(config *params.ChainConfig) Signer {
-	if config.ChainID != nil {
-		if config.CancunTime != nil {
-			return NewCancunSigner(config.ChainID)
-		}
-		if config.LondonBlock != nil {
-			return NewLondonSigner(config.ChainID)
->>>>>>> e501b3b0
 		}
 		if config.GetEIP2930Transition() != nil {
 			return NewEIP2930Signer(chainID)
@@ -112,12 +93,8 @@
 	if chainID == nil {
 		return HomesteadSigner{}
 	}
-<<<<<<< HEAD
-	// EIP1559Signer == LondonSigner
-	return NewEIP1559Signer(chainID)
-=======
+	// EIP4844Signer == CancunSigner
 	return NewCancunSigner(chainID)
->>>>>>> e501b3b0
 }
 
 // SignTx signs the transaction using the given signer and private key.
@@ -200,24 +177,21 @@
 	Equal(Signer) bool
 }
 
-<<<<<<< HEAD
-type eip1559Signer struct{ eip2930Signer }
-=======
-type cancunSigner struct{ londonSigner }
-
-// NewCancunSigner returns a signer that accepts
+// NewEIP4844Signer returns a signer that accepts
 // - EIP-4844 blob transactions
 // - EIP-1559 dynamic fee transactions
 // - EIP-2930 access list transactions,
 // - EIP-155 replay protected transactions, and
 // - legacy Homestead transactions.
+type eip4844Signer struct{ eip1559Signer }
+
 func NewCancunSigner(chainId *big.Int) Signer {
-	return cancunSigner{londonSigner{eip2930Signer{NewEIP155Signer(chainId)}}}
-}
-
-func (s cancunSigner) Sender(tx *Transaction) (common.Address, error) {
+	return eip4844Signer{eip1559Signer{eip2930Signer{NewEIP155Signer(chainId)}}}
+}
+
+func (s eip4844Signer) Sender(tx *Transaction) (common.Address, error) {
 	if tx.Type() != BlobTxType {
-		return s.londonSigner.Sender(tx)
+		return s.eip1559Signer.Sender(tx)
 	}
 	V, R, S := tx.RawSignatureValues()
 	// Blob txs are defined to use 0 and 1 as their recovery
@@ -229,15 +203,15 @@
 	return recoverPlain(s.Hash(tx), R, S, V, true)
 }
 
-func (s cancunSigner) Equal(s2 Signer) bool {
-	x, ok := s2.(cancunSigner)
+func (s eip4844Signer) Equal(s2 Signer) bool {
+	x, ok := s2.(eip4844Signer)
 	return ok && x.chainId.Cmp(s.chainId) == 0
 }
 
-func (s cancunSigner) SignatureValues(tx *Transaction, sig []byte) (R, S, V *big.Int, err error) {
+func (s eip4844Signer) SignatureValues(tx *Transaction, sig []byte) (R, S, V *big.Int, err error) {
 	txdata, ok := tx.inner.(*BlobTx)
 	if !ok {
-		return s.londonSigner.SignatureValues(tx, sig)
+		return s.eip1559Signer.SignatureValues(tx, sig)
 	}
 	// Check that chain ID of tx matches the signer. We also accept ID zero here,
 	// because it indicates that the chain ID was not specified in the tx.
@@ -251,9 +225,9 @@
 
 // Hash returns the hash to be signed by the sender.
 // It does not uniquely identify the transaction.
-func (s cancunSigner) Hash(tx *Transaction) common.Hash {
+func (s eip4844Signer) Hash(tx *Transaction) common.Hash {
 	if tx.Type() != BlobTxType {
-		return s.londonSigner.Hash(tx)
+		return s.eip1559Signer.Hash(tx)
 	}
 	return prefixedRlpHash(
 		tx.Type(),
@@ -272,8 +246,7 @@
 		})
 }
 
-type londonSigner struct{ eip2930Signer }
->>>>>>> e501b3b0
+type eip1559Signer struct{ eip2930Signer }
 
 // NewEIP1559Signer returns a signer that accepts
 // - EIP-1559 dynamic fee transactions
