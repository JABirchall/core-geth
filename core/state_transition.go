// Copyright 2014 The go-ethereum Authors
// This file is part of the go-ethereum library.
//
// The go-ethereum library is free software: you can redistribute it and/or modify
// it under the terms of the GNU Lesser General Public License as published by
// the Free Software Foundation, either version 3 of the License, or
// (at your option) any later version.
//
// The go-ethereum library is distributed in the hope that it will be useful,
// but WITHOUT ANY WARRANTY; without even the implied warranty of
// MERCHANTABILITY or FITNESS FOR A PARTICULAR PURPOSE. See the
// GNU Lesser General Public License for more details.
//
// You should have received a copy of the GNU Lesser General Public License
// along with the go-ethereum library. If not, see <http://www.gnu.org/licenses/>.

package core

import (
	"fmt"
	"math"
	"math/big"

	"github.com/ethereum/go-ethereum/common"
	cmath "github.com/ethereum/go-ethereum/common/math"
	"github.com/ethereum/go-ethereum/core/types"
	"github.com/ethereum/go-ethereum/core/vm"
<<<<<<< HEAD
	"github.com/ethereum/go-ethereum/crypto"
	"github.com/ethereum/go-ethereum/params/vars"
=======
	"github.com/ethereum/go-ethereum/params"
>>>>>>> 7e3b149b
)

// ExecutionResult includes all output after executing given evm
// message no matter the execution itself is successful or not.
type ExecutionResult struct {
	UsedGas    uint64 // Total used gas but include the refunded gas
	Err        error  // Any error encountered during the execution(listed in core/vm/errors.go)
	ReturnData []byte // Returned data from evm(function result or data supplied with revert opcode)
}

// Unwrap returns the internal evm error which allows us for further
// analysis outside.
func (result *ExecutionResult) Unwrap() error {
	return result.Err
}

// Failed returns the indicator whether the execution is successful or not
func (result *ExecutionResult) Failed() bool { return result.Err != nil }

// Return is a helper function to help caller distinguish between revert reason
// and function return. Return returns the data after execution if no error occurs.
func (result *ExecutionResult) Return() []byte {
	if result.Err != nil {
		return nil
	}
	return common.CopyBytes(result.ReturnData)
}

// Revert returns the concrete revert reason if the execution is aborted by `REVERT`
// opcode. Note the reason can be nil if no data supplied with revert opcode.
func (result *ExecutionResult) Revert() []byte {
	if result.Err != vm.ErrExecutionReverted {
		return nil
	}
	return common.CopyBytes(result.ReturnData)
}

// IntrinsicGas computes the 'intrinsic gas' for a message with the given data.
func IntrinsicGas(data []byte, accessList types.AccessList, isContractCreation bool, isEIP2, isEIP2028 bool, isEIP3860 bool) (uint64, error) {
	// Set the starting gas for the raw transaction
	var gas uint64
	if isContractCreation && isEIP2 {
		gas = vars.TxGasContractCreation
	} else {
		gas = vars.TxGas
	}
	dataLen := uint64(len(data))
	// Bump the required gas by the amount of transactional data
	if dataLen > 0 {
		// Zero and non-zero bytes are priced differently
		var nz uint64
		for _, byt := range data {
			if byt != 0 {
				nz++
			}
		}
		// Make sure we don't exceed uint64 for all data combinations
		nonZeroGas := vars.TxDataNonZeroGasFrontier
		if isEIP2028 {
			nonZeroGas = vars.TxDataNonZeroGasEIP2028
		}
		if (math.MaxUint64-gas)/nonZeroGas < nz {
			return 0, ErrGasUintOverflow
		}
		gas += nz * nonZeroGas

		z := dataLen - nz
		if (math.MaxUint64-gas)/vars.TxDataZeroGas < z {
			return 0, ErrGasUintOverflow
		}
		gas += z * vars.TxDataZeroGas

		if isContractCreation && isEIP3860 {
			lenWords := toWordSize(dataLen)
			if (math.MaxUint64-gas)/vars.InitCodeWordGas < lenWords {
				return 0, ErrGasUintOverflow
			}
			gas += lenWords * vars.InitCodeWordGas
		}
	}
	if accessList != nil {
		gas += uint64(len(accessList)) * vars.TxAccessListAddressGas
		gas += uint64(accessList.StorageKeys()) * vars.TxAccessListStorageKeyGas
	}
	return gas, nil
}

// toWordSize returns the ceiled word size required for init code payment calculation.
func toWordSize(size uint64) uint64 {
	if size > math.MaxUint64-31 {
		return math.MaxUint64/32 + 1
	}

	return (size + 31) / 32
}

// A Message contains the data derived from a single transaction that is relevant to state
// processing.
type Message struct {
	To         *common.Address
	From       common.Address
	Nonce      uint64
	Value      *big.Int
	GasLimit   uint64
	GasPrice   *big.Int
	GasFeeCap  *big.Int
	GasTipCap  *big.Int
	Data       []byte
	AccessList types.AccessList

	// When SkipAccountCheckss is true, the message nonce is not checked against the
	// account nonce in state. It also disables checking that the sender is an EOA.
	// This field will be set to true for operations like RPC eth_call.
	SkipAccountChecks bool
}

// TransactionToMessage converts a transaction into a Message.
func TransactionToMessage(tx *types.Transaction, s types.Signer, baseFee *big.Int) (*Message, error) {
	msg := &Message{
		Nonce:             tx.Nonce(),
		GasLimit:          tx.Gas(),
		GasPrice:          new(big.Int).Set(tx.GasPrice()),
		GasFeeCap:         new(big.Int).Set(tx.GasFeeCap()),
		GasTipCap:         new(big.Int).Set(tx.GasTipCap()),
		To:                tx.To(),
		Value:             tx.Value(),
		Data:              tx.Data(),
		AccessList:        tx.AccessList(),
		SkipAccountChecks: false,
	}
	// If baseFee provided, set gasPrice to effectiveGasPrice.
	if baseFee != nil {
		msg.GasPrice = cmath.BigMin(msg.GasPrice.Add(msg.GasTipCap, baseFee), msg.GasFeeCap)
	}
	var err error
	msg.From, err = types.Sender(s, tx)
	return msg, err
}

// ApplyMessage computes the new state by applying the given message
// against the old state within the environment.
//
// ApplyMessage returns the bytes returned by any EVM execution (if it took place),
// the gas used (which includes gas refunds) and an error if it failed. An error always
// indicates a core error meaning that the message would always fail for that particular
// state and would never be accepted within a block.
func ApplyMessage(evm *vm.EVM, msg *Message, gp *GasPool) (*ExecutionResult, error) {
	return NewStateTransition(evm, msg, gp).TransitionDb()
}

// StateTransition represents a state transition.
//
// == The State Transitioning Model
//
// A state transition is a change made when a transaction is applied to the current world
// state. The state transitioning model does all the necessary work to work out a valid new
// state root.
//
//  1. Nonce handling
//  2. Pre pay gas
//  3. Create a new state object if the recipient is nil
//  4. Value transfer
//
// == If contract creation ==
//
//	4a. Attempt to run transaction data
//	4b. If valid, use result as code for the new state object
//
// == end ==
//
//  5. Run Script section
//  6. Derive new state root
type StateTransition struct {
	gp           *GasPool
	msg          *Message
	gasRemaining uint64
	initialGas   uint64
	state        vm.StateDB
	evm          *vm.EVM
}

// NewStateTransition initialises and returns a new state transition object.
func NewStateTransition(evm *vm.EVM, msg *Message, gp *GasPool) *StateTransition {
	return &StateTransition{
		gp:    gp,
		evm:   evm,
		msg:   msg,
		state: evm.StateDB,
	}
}

// to returns the recipient of the message.
func (st *StateTransition) to() common.Address {
	if st.msg == nil || st.msg.To == nil /* contract creation */ {
		return common.Address{}
	}
	return *st.msg.To
}

func (st *StateTransition) buyGas() error {
	mgval := new(big.Int).SetUint64(st.msg.GasLimit)
	mgval = mgval.Mul(mgval, st.msg.GasPrice)
	balanceCheck := mgval
	if st.msg.GasFeeCap != nil {
		balanceCheck = new(big.Int).SetUint64(st.msg.GasLimit)
		balanceCheck = balanceCheck.Mul(balanceCheck, st.msg.GasFeeCap)
		balanceCheck.Add(balanceCheck, st.msg.Value)
	}
<<<<<<< HEAD
	if !st.evm.Context.CanTransfer(st.state, st.msg.From(), balanceCheck) {
		have, want := st.state.GetBalance(st.msg.From()), balanceCheck
		return fmt.Errorf("%w: address %v have %v want %v", ErrInsufficientFunds, st.msg.From().Hex(), have, want)
=======
	if have, want := st.state.GetBalance(st.msg.From), balanceCheck; have.Cmp(want) < 0 {
		return fmt.Errorf("%w: address %v have %v want %v", ErrInsufficientFunds, st.msg.From.Hex(), have, want)
>>>>>>> 7e3b149b
	}
	if err := st.gp.SubGas(st.msg.GasLimit); err != nil {
		return err
	}
	st.gasRemaining += st.msg.GasLimit

	st.initialGas = st.msg.GasLimit
	st.state.SubBalance(st.msg.From, mgval)
	return nil
}

func (st *StateTransition) preCheck() error {
	// Only check transactions that are not fake
	msg := st.msg
	if !msg.SkipAccountChecks {
		// Make sure this transaction's nonce is correct.
		stNonce := st.state.GetNonce(msg.From)
		if msgNonce := msg.Nonce; stNonce < msgNonce {
			return fmt.Errorf("%w: address %v, tx: %d state: %d", ErrNonceTooHigh,
				msg.From.Hex(), msgNonce, stNonce)
		} else if stNonce > msgNonce {
			return fmt.Errorf("%w: address %v, tx: %d state: %d", ErrNonceTooLow,
				msg.From.Hex(), msgNonce, stNonce)
		} else if stNonce+1 < stNonce {
			return fmt.Errorf("%w: address %v, nonce: %d", ErrNonceMax,
				msg.From.Hex(), stNonce)
		}
		// Make sure the sender is an EOA
		codeHash := st.state.GetCodeHash(msg.From)
		if codeHash != (common.Hash{}) && codeHash != types.EmptyCodeHash {
			return fmt.Errorf("%w: address %v, codehash: %s", ErrSenderNoEOA,
				msg.From.Hex(), codeHash)
		}
	}

	// Make sure that transaction gasFeeCap is greater than the baseFee (post london)
	if st.evm.ChainConfig().IsEnabled(st.evm.ChainConfig().GetEIP1559Transition, st.evm.Context.BlockNumber) {
		// Skip the checks if gas fields are zero and baseFee was explicitly disabled (eth_call)
		if !st.evm.Config.NoBaseFee || msg.GasFeeCap.BitLen() > 0 || msg.GasTipCap.BitLen() > 0 {
			if l := msg.GasFeeCap.BitLen(); l > 256 {
				return fmt.Errorf("%w: address %v, maxFeePerGas bit length: %d", ErrFeeCapVeryHigh,
					msg.From.Hex(), l)
			}
			if l := msg.GasTipCap.BitLen(); l > 256 {
				return fmt.Errorf("%w: address %v, maxPriorityFeePerGas bit length: %d", ErrTipVeryHigh,
					msg.From.Hex(), l)
			}
			if msg.GasFeeCap.Cmp(msg.GasTipCap) < 0 {
				return fmt.Errorf("%w: address %v, maxPriorityFeePerGas: %s, maxFeePerGas: %s", ErrTipAboveFeeCap,
					msg.From.Hex(), msg.GasTipCap, msg.GasFeeCap)
			}
			// This will panic if baseFee is nil, but basefee presence is verified
			// as part of header validation.
			if msg.GasFeeCap.Cmp(st.evm.Context.BaseFee) < 0 {
				return fmt.Errorf("%w: address %v, maxFeePerGas: %s baseFee: %s", ErrFeeCapTooLow,
					msg.From.Hex(), msg.GasFeeCap, st.evm.Context.BaseFee)
			}
		}
	}
	return st.buyGas()
}

// TransitionDb will transition the state by applying the current message and
// returning the evm execution result with following fields.
//
//   - used gas: total gas used (including gas being refunded)
//   - returndata: the returned data from evm
//   - concrete execution error: various EVM errors which abort the execution, e.g.
//     ErrOutOfGas, ErrExecutionReverted
//
// However if any consensus issue encountered, return the error directly with
// nil evm execution result.
func (st *StateTransition) TransitionDb() (*ExecutionResult, error) {
	// First check this message satisfies all consensus rules before
	// applying the message. The rules include these clauses
	//
	// 1. the nonce of the message caller is correct
	// 2. caller has enough balance to cover transaction fee(gaslimit * gasprice)
	// 3. the amount of gas required is available in the block
	// 4. the purchased gas is enough to cover intrinsic usage
	// 5. there is no overflow when calculating intrinsic gas
	// 6. caller has enough balance to cover asset transfer for **topmost** call

	// Check clauses 1-3, buy gas if everything is correct
	if err := st.preCheck(); err != nil {
		return nil, err
	}

	if st.evm.Config.Debug {
		st.evm.Config.Tracer.CaptureTxStart(st.initialGas)
		defer func() {
			st.evm.Config.Tracer.CaptureTxEnd(st.gasRemaining)
		}()
	}

	var (
		msg              = st.msg
<<<<<<< HEAD
		sender           = vm.AccountRef(msg.From())
		contractCreation = msg.To() == nil

		// EIP-2: Homestead
		eip2f = st.evm.ChainConfig().IsEnabled(st.evm.ChainConfig().GetEIP2Transition, st.evm.Context.BlockNumber)

		// Istanbul
		// https://eips.ethereum.org/EIPS/eip-1679
		// EIP-2028: Calldata gas cost reduction
		eip2028f = st.evm.ChainConfig().IsEnabled(st.evm.ChainConfig().GetEIP2028Transition, st.evm.Context.BlockNumber)

		// Berlin
		// https://github.com/ethereum/execution-specs/blob/master/network-upgrades/mainnet-upgrades/berlin.md
		// EIP-2930: Optional access lists
		eip2930f = st.evm.ChainConfig().IsEnabled(st.evm.ChainConfig().GetEIP2930Transition, st.evm.Context.BlockNumber)

		// London
		// https://github.com/ethereum/execution-specs/blob/master/network-upgrades/mainnet-upgrades/london.md
		// EIP-1559: Fee market change: burn fee and tips
		eip1559f = st.evm.ChainConfig().IsEnabled(st.evm.ChainConfig().GetEIP1559Transition, st.evm.Context.BlockNumber)

		// EIP-3529: Reduction in refunds
		eip3529f = st.evm.ChainConfig().IsEnabled(st.evm.ChainConfig().GetEIP3529Transition, st.evm.Context.BlockNumber)

		// EIP-3860: Limit and meter initcode
		eip3860f = st.evm.ChainConfig().IsEnabledByTime(st.evm.ChainConfig().GetEIP3860TransitionTime, &st.evm.Context.Time)

		// EIP-3651: Warm coinbase
		eip3651f = st.evm.ChainConfig().IsEnabledByTime(st.evm.ChainConfig().GetEIP3651TransitionTime, &st.evm.Context.Time)
	)

	// Check clauses 4-5, subtract intrinsic gas if everything is correct
	gas, err := IntrinsicGas(st.data, st.msg.AccessList(), contractCreation, eip2f, eip2028f, eip3860f)
=======
		sender           = vm.AccountRef(msg.From)
		rules            = st.evm.ChainConfig().Rules(st.evm.Context.BlockNumber, st.evm.Context.Random != nil, st.evm.Context.Time)
		contractCreation = msg.To == nil
	)

	// Check clauses 4-5, subtract intrinsic gas if everything is correct
	gas, err := IntrinsicGas(msg.Data, msg.AccessList, contractCreation, rules.IsHomestead, rules.IsIstanbul, rules.IsShanghai)
>>>>>>> 7e3b149b
	if err != nil {
		return nil, err
	}
	if st.gasRemaining < gas {
		return nil, fmt.Errorf("%w: have %d, want %d", ErrIntrinsicGas, st.gasRemaining, gas)
	}
	st.gasRemaining -= gas

	// Check clause 6
	if msg.Value.Sign() > 0 && !st.evm.Context.CanTransfer(st.state, msg.From, msg.Value) {
		return nil, fmt.Errorf("%w: address %v", ErrInsufficientFundsForTransfer, msg.From.Hex())
	}

	// FIXME-meowsbits The comment here suggests to me that the contract code size is getting checked.
	// If I'm not mistaken, there are EIPs before Shanghai that defined constraints on this.
	// However, this was not enforced in the incumbent core-geth version. It may be a red herring.
	//
	// Check whether the init code size has been exceeded.
<<<<<<< HEAD
	if eip3860f && contractCreation && uint64(len(st.data)) > vars.MaxInitCodeSize {
		return nil, fmt.Errorf("%w: code size %v limit %v", ErrMaxInitCodeSizeExceeded, len(st.data), vars.MaxInitCodeSize)
=======
	if rules.IsShanghai && contractCreation && len(msg.Data) > params.MaxInitCodeSize {
		return nil, fmt.Errorf("%w: code size %v limit %v", ErrMaxInitCodeSizeExceeded, len(msg.Data), params.MaxInitCodeSize)
>>>>>>> 7e3b149b
	}

	// Execute the preparatory steps for state transition which includes:
	// - prepare accessList(post-berlin)
	// - reset transient storage(eip 1153)
<<<<<<< HEAD
	st.state.Prepare(eip2930f, eip3651f, msg.From(), st.evm.Context.Coinbase, msg.To(), st.evm.ActivePrecompiles(), msg.AccessList())
=======
	st.state.Prepare(rules, msg.From, st.evm.Context.Coinbase, msg.To, vm.ActivePrecompiles(rules), msg.AccessList)
>>>>>>> 7e3b149b

	var (
		ret   []byte
		vmerr error // vm errors do not effect consensus and are therefore not assigned to err
	)
	if contractCreation {
		ret, _, st.gasRemaining, vmerr = st.evm.Create(sender, msg.Data, st.gasRemaining, msg.Value)
	} else {
		// Increment the nonce for the next transaction
		st.state.SetNonce(msg.From, st.state.GetNonce(sender.Address())+1)
		ret, st.gasRemaining, vmerr = st.evm.Call(sender, st.to(), msg.Data, st.gasRemaining, msg.Value)
	}

	if !eip3529f {
		// Before EIP-3529: refunds were capped to gasUsed / 2
		st.refundGas(vars.RefundQuotient)
	} else {
		// After EIP-3529: refunds are capped to gasUsed / 5
		st.refundGas(vars.RefundQuotientEIP3529)
	}
<<<<<<< HEAD
	effectiveTip := st.gasPrice
	if eip1559f {
		effectiveTip = cmath.BigMin(st.gasTipCap, new(big.Int).Sub(st.gasFeeCap, st.evm.Context.BaseFee))
=======
	effectiveTip := msg.GasPrice
	if rules.IsLondon {
		effectiveTip = cmath.BigMin(msg.GasTipCap, new(big.Int).Sub(msg.GasFeeCap, st.evm.Context.BaseFee))
>>>>>>> 7e3b149b
	}

	if st.evm.Config.NoBaseFee && msg.GasFeeCap.Sign() == 0 && msg.GasTipCap.Sign() == 0 {
		// Skip fee payment when NoBaseFee is set and the fee fields
		// are 0. This avoids a negative effectiveTip being applied to
		// the coinbase when simulating calls.
	} else {
		fee := new(big.Int).SetUint64(st.gasUsed())
		fee.Mul(fee, effectiveTip)
		st.state.AddBalance(st.evm.Context.Coinbase, fee)
	}

	return &ExecutionResult{
		UsedGas:    st.gasUsed(),
		Err:        vmerr,
		ReturnData: ret,
	}, nil
}

func (st *StateTransition) refundGas(refundQuotient uint64) {
	// Apply refund counter, capped to a refund quotient
	refund := st.gasUsed() / refundQuotient
	if refund > st.state.GetRefund() {
		refund = st.state.GetRefund()
	}
	st.gasRemaining += refund

	// Return ETH for remaining gas, exchanged at the original rate.
	remaining := new(big.Int).Mul(new(big.Int).SetUint64(st.gasRemaining), st.msg.GasPrice)
	st.state.AddBalance(st.msg.From, remaining)

	// Also return remaining gas to the block gas counter so it is
	// available for the next transaction.
	st.gp.AddGas(st.gasRemaining)
}

// gasUsed returns the amount of gas used up by the state transition.
func (st *StateTransition) gasUsed() uint64 {
	return st.initialGas - st.gasRemaining
}<|MERGE_RESOLUTION|>--- conflicted
+++ resolved
@@ -25,12 +25,7 @@
 	cmath "github.com/ethereum/go-ethereum/common/math"
 	"github.com/ethereum/go-ethereum/core/types"
 	"github.com/ethereum/go-ethereum/core/vm"
-<<<<<<< HEAD
-	"github.com/ethereum/go-ethereum/crypto"
 	"github.com/ethereum/go-ethereum/params/vars"
-=======
-	"github.com/ethereum/go-ethereum/params"
->>>>>>> 7e3b149b
 )
 
 // ExecutionResult includes all output after executing given evm
@@ -239,14 +234,8 @@
 		balanceCheck = balanceCheck.Mul(balanceCheck, st.msg.GasFeeCap)
 		balanceCheck.Add(balanceCheck, st.msg.Value)
 	}
-<<<<<<< HEAD
-	if !st.evm.Context.CanTransfer(st.state, st.msg.From(), balanceCheck) {
-		have, want := st.state.GetBalance(st.msg.From()), balanceCheck
-		return fmt.Errorf("%w: address %v have %v want %v", ErrInsufficientFunds, st.msg.From().Hex(), have, want)
-=======
 	if have, want := st.state.GetBalance(st.msg.From), balanceCheck; have.Cmp(want) < 0 {
 		return fmt.Errorf("%w: address %v have %v want %v", ErrInsufficientFunds, st.msg.From.Hex(), have, want)
->>>>>>> 7e3b149b
 	}
 	if err := st.gp.SubGas(st.msg.GasLimit); err != nil {
 		return err
@@ -344,9 +333,8 @@
 
 	var (
 		msg              = st.msg
-<<<<<<< HEAD
-		sender           = vm.AccountRef(msg.From())
-		contractCreation = msg.To() == nil
+		sender           = vm.AccountRef(msg.From)
+		contractCreation = msg.To == nil
 
 		// EIP-2: Homestead
 		eip2f = st.evm.ChainConfig().IsEnabled(st.evm.ChainConfig().GetEIP2Transition, st.evm.Context.BlockNumber)
@@ -378,15 +366,6 @@
 
 	// Check clauses 4-5, subtract intrinsic gas if everything is correct
 	gas, err := IntrinsicGas(st.data, st.msg.AccessList(), contractCreation, eip2f, eip2028f, eip3860f)
-=======
-		sender           = vm.AccountRef(msg.From)
-		rules            = st.evm.ChainConfig().Rules(st.evm.Context.BlockNumber, st.evm.Context.Random != nil, st.evm.Context.Time)
-		contractCreation = msg.To == nil
-	)
-
-	// Check clauses 4-5, subtract intrinsic gas if everything is correct
-	gas, err := IntrinsicGas(msg.Data, msg.AccessList, contractCreation, rules.IsHomestead, rules.IsIstanbul, rules.IsShanghai)
->>>>>>> 7e3b149b
 	if err != nil {
 		return nil, err
 	}
@@ -405,23 +384,14 @@
 	// However, this was not enforced in the incumbent core-geth version. It may be a red herring.
 	//
 	// Check whether the init code size has been exceeded.
-<<<<<<< HEAD
-	if eip3860f && contractCreation && uint64(len(st.data)) > vars.MaxInitCodeSize {
-		return nil, fmt.Errorf("%w: code size %v limit %v", ErrMaxInitCodeSizeExceeded, len(st.data), vars.MaxInitCodeSize)
-=======
-	if rules.IsShanghai && contractCreation && len(msg.Data) > params.MaxInitCodeSize {
-		return nil, fmt.Errorf("%w: code size %v limit %v", ErrMaxInitCodeSizeExceeded, len(msg.Data), params.MaxInitCodeSize)
->>>>>>> 7e3b149b
+	if eip3860f && contractCreation && uint64(len(msg.data)) > vars.MaxInitCodeSize {
+		return nil, fmt.Errorf("%w: code size %v limit %v", ErrMaxInitCodeSizeExceeded, len(msg.data), vars.MaxInitCodeSize)
 	}
 
 	// Execute the preparatory steps for state transition which includes:
 	// - prepare accessList(post-berlin)
 	// - reset transient storage(eip 1153)
-<<<<<<< HEAD
-	st.state.Prepare(eip2930f, eip3651f, msg.From(), st.evm.Context.Coinbase, msg.To(), st.evm.ActivePrecompiles(), msg.AccessList())
-=======
-	st.state.Prepare(rules, msg.From, st.evm.Context.Coinbase, msg.To, vm.ActivePrecompiles(rules), msg.AccessList)
->>>>>>> 7e3b149b
+	st.state.Prepare(eip2930f, eip3651f, msg.From, st.evm.Context.Coinbase, msg.To, st.evm.ActivePrecompiles(), msg.AccessList)
 
 	var (
 		ret   []byte
@@ -442,15 +412,9 @@
 		// After EIP-3529: refunds are capped to gasUsed / 5
 		st.refundGas(vars.RefundQuotientEIP3529)
 	}
-<<<<<<< HEAD
-	effectiveTip := st.gasPrice
+	effectiveTip := msg.GasPrice
 	if eip1559f {
-		effectiveTip = cmath.BigMin(st.gasTipCap, new(big.Int).Sub(st.gasFeeCap, st.evm.Context.BaseFee))
-=======
-	effectiveTip := msg.GasPrice
-	if rules.IsLondon {
 		effectiveTip = cmath.BigMin(msg.GasTipCap, new(big.Int).Sub(msg.GasFeeCap, st.evm.Context.BaseFee))
->>>>>>> 7e3b149b
 	}
 
 	if st.evm.Config.NoBaseFee && msg.GasFeeCap.Sign() == 0 && msg.GasTipCap.Sign() == 0 {
