// Copyright 2014 The go-ethereum Authors
// This file is part of the go-ethereum library.
//
// The go-ethereum library is free software: you can redistribute it and/or modify
// it under the terms of the GNU Lesser General Public License as published by
// the Free Software Foundation, either version 3 of the License, or
// (at your option) any later version.
//
// The go-ethereum library is distributed in the hope that it will be useful,
// but WITHOUT ANY WARRANTY; without even the implied warranty of
// MERCHANTABILITY or FITNESS FOR A PARTICULAR PURPOSE. See the
// GNU Lesser General Public License for more details.
//
// You should have received a copy of the GNU Lesser General Public License
// along with the go-ethereum library. If not, see <http://www.gnu.org/licenses/>.

package core

import (
	"fmt"
	"math"
	"math/big"

	"github.com/ethereum/go-ethereum/common"
	"github.com/ethereum/go-ethereum/core/types"
	"github.com/ethereum/go-ethereum/core/vm"
	"github.com/ethereum/go-ethereum/params/vars"
)

/*
The State Transitioning Model

A state transition is a change made when a transaction is applied to the current world state
The state transitioning model does all the necessary work to work out a valid new state root.

1) Nonce handling
2) Pre pay gas
3) Create a new state object if the recipient is \0*32
4) Value transfer
== If contract creation ==
  4a) Attempt to run transaction data
  4b) If valid, use result as code for the new state object
== end ==
5) Run Script section
6) Derive new state root
*/
type StateTransition struct {
	gp         *GasPool
	msg        Message
	gas        uint64
	gasPrice   *big.Int
	initialGas uint64
	value      *big.Int
	data       []byte
	state      vm.StateDB
	evm        *vm.EVM
}

// Message represents a message sent to a contract.
type Message interface {
	From() common.Address
	To() *common.Address

	GasPrice() *big.Int
	Gas() uint64
	Value() *big.Int

	Nonce() uint64
	CheckNonce() bool
	Data() []byte
	AccessList() types.AccessList
}

// ExecutionResult includes all output after executing given evm
// message no matter the execution itself is successful or not.
type ExecutionResult struct {
	UsedGas    uint64 // Total used gas but include the refunded gas
	Err        error  // Any error encountered during the execution(listed in core/vm/errors.go)
	ReturnData []byte // Returned data from evm(function result or data supplied with revert opcode)
}

// Unwrap returns the internal evm error which allows us for further
// analysis outside.
func (result *ExecutionResult) Unwrap() error {
	return result.Err
}

// Failed returns the indicator whether the execution is successful or not
func (result *ExecutionResult) Failed() bool { return result.Err != nil }

// Return is a helper function to help caller distinguish between revert reason
// and function return. Return returns the data after execution if no error occurs.
func (result *ExecutionResult) Return() []byte {
	if result.Err != nil {
		return nil
	}
	return common.CopyBytes(result.ReturnData)
}

// Revert returns the concrete revert reason if the execution is aborted by `REVERT`
// opcode. Note the reason can be nil if no data supplied with revert opcode.
func (result *ExecutionResult) Revert() []byte {
	if result.Err != vm.ErrExecutionReverted {
		return nil
	}
	return common.CopyBytes(result.ReturnData)
}

// IntrinsicGas computes the 'intrinsic gas' for a message with the given data.
<<<<<<< HEAD
func IntrinsicGas(data []byte, contractCreation, isEIP2 bool, isEIP2028 bool) (uint64, error) {
	// Set the starting gas for the raw transaction
	var gas uint64
	if contractCreation && isEIP2 {
		gas = vars.TxGasContractCreation
=======
func IntrinsicGas(data []byte, accessList types.AccessList, isContractCreation bool, isHomestead, isEIP2028 bool) (uint64, error) {
	// Set the starting gas for the raw transaction
	var gas uint64
	if isContractCreation && isHomestead {
		gas = params.TxGasContractCreation
>>>>>>> c2d2f4ed
	} else {
		gas = vars.TxGas
	}
	// Bump the required gas by the amount of transactional data
	if len(data) > 0 {
		// Zero and non-zero bytes are priced differently
		var nz uint64
		for _, byt := range data {
			if byt != 0 {
				nz++
			}
		}
		// Make sure we don't exceed uint64 for all data combinations
		nonZeroGas := vars.TxDataNonZeroGasFrontier
		if isEIP2028 {
			nonZeroGas = vars.TxDataNonZeroGasEIP2028
		}
		if (math.MaxUint64-gas)/nonZeroGas < nz {
			return 0, ErrGasUintOverflow
		}
		gas += nz * nonZeroGas

		z := uint64(len(data)) - nz
		if (math.MaxUint64-gas)/vars.TxDataZeroGas < z {
			return 0, ErrGasUintOverflow
		}
		gas += z * vars.TxDataZeroGas
	}
	if accessList != nil {
		gas += uint64(len(accessList)) * params.TxAccessListAddressGas
		gas += uint64(accessList.StorageKeys()) * params.TxAccessListStorageKeyGas
	}
	return gas, nil
}

// NewStateTransition initialises and returns a new state transition object.
func NewStateTransition(evm *vm.EVM, msg Message, gp *GasPool) *StateTransition {
	return &StateTransition{
		gp:       gp,
		evm:      evm,
		msg:      msg,
		gasPrice: msg.GasPrice(),
		value:    msg.Value(),
		data:     msg.Data(),
		state:    evm.StateDB,
	}
}

// ApplyMessage computes the new state by applying the given message
// against the old state within the environment.
//
// ApplyMessage returns the bytes returned by any EVM execution (if it took place),
// the gas used (which includes gas refunds) and an error if it failed. An error always
// indicates a core error meaning that the message would always fail for that particular
// state and would never be accepted within a block.
func ApplyMessage(evm *vm.EVM, msg Message, gp *GasPool) (*ExecutionResult, error) {
	return NewStateTransition(evm, msg, gp).TransitionDb()
}

// to returns the recipient of the message.
func (st *StateTransition) to() common.Address {
	if st.msg == nil || st.msg.To() == nil /* contract creation */ {
		return common.Address{}
	}
	return *st.msg.To()
}

func (st *StateTransition) buyGas() error {
	mgval := new(big.Int).Mul(new(big.Int).SetUint64(st.msg.Gas()), st.gasPrice)
	if have, want := st.state.GetBalance(st.msg.From()), mgval; have.Cmp(want) < 0 {
		return fmt.Errorf("%w: address %v have %v want %v", ErrInsufficientFunds, st.msg.From().Hex(), have, want)
	}
	if err := st.gp.SubGas(st.msg.Gas()); err != nil {
		return err
	}
	st.gas += st.msg.Gas()

	st.initialGas = st.msg.Gas()
	st.state.SubBalance(st.msg.From(), mgval)
	return nil
}

func (st *StateTransition) preCheck() error {
	// Make sure this transaction's nonce is correct.
	if st.msg.CheckNonce() {
		stNonce := st.state.GetNonce(st.msg.From())
		if msgNonce := st.msg.Nonce(); stNonce < msgNonce {
			return fmt.Errorf("%w: address %v, tx: %d state: %d", ErrNonceTooHigh,
				st.msg.From().Hex(), msgNonce, stNonce)
		} else if stNonce > msgNonce {
			return fmt.Errorf("%w: address %v, tx: %d state: %d", ErrNonceTooLow,
				st.msg.From().Hex(), msgNonce, stNonce)
		}
	}
	return st.buyGas()
}

// TransitionDb will transition the state by applying the current message and
// returning the evm execution result with following fields.
//
// - used gas:
//      total gas used (including gas being refunded)
// - returndata:
//      the returned data from evm
// - concrete execution error:
//      various **EVM** error which aborts the execution,
//      e.g. ErrOutOfGas, ErrExecutionReverted
//
// However if any consensus issue encountered, return the error directly with
// nil evm execution result.
func (st *StateTransition) TransitionDb() (*ExecutionResult, error) {
	// First check this message satisfies all consensus rules before
	// applying the message. The rules include these clauses
	//
	// 1. the nonce of the message caller is correct
	// 2. caller has enough balance to cover transaction fee(gaslimit * gasprice)
	// 3. the amount of gas required is available in the block
	// 4. the purchased gas is enough to cover intrinsic usage
	// 5. there is no overflow when calculating intrinsic gas
	// 6. caller has enough balance to cover asset transfer for **topmost** call

	// Check clauses 1-3, buy gas if everything is correct
	if err := st.preCheck(); err != nil {
		return nil, err
	}
	msg := st.msg
	sender := vm.AccountRef(msg.From())
<<<<<<< HEAD
	eip2f := st.evm.ChainConfig().IsEnabled(st.evm.ChainConfig().GetEIP2Transition, st.evm.BlockNumber)
	eip2028f := st.evm.ChainConfig().IsEnabled(st.evm.ChainConfig().GetEIP2028Transition, st.evm.BlockNumber)
	contractCreation := msg.To() == nil

	// Pay intrinsic gas
	gas, err := IntrinsicGas(st.data, contractCreation, eip2f, eip2028f)
=======
	homestead := st.evm.ChainConfig().IsHomestead(st.evm.Context.BlockNumber)
	istanbul := st.evm.ChainConfig().IsIstanbul(st.evm.Context.BlockNumber)
	contractCreation := msg.To() == nil

	// Check clauses 4-5, subtract intrinsic gas if everything is correct
	gas, err := IntrinsicGas(st.data, st.msg.AccessList(), contractCreation, homestead, istanbul)
>>>>>>> c2d2f4ed
	if err != nil {
		return nil, err
	}
	if st.gas < gas {
		return nil, fmt.Errorf("%w: have %d, want %d", ErrIntrinsicGas, st.gas, gas)
	}
	st.gas -= gas

	// Check clause 6
	if msg.Value().Sign() > 0 && !st.evm.Context.CanTransfer(st.state, msg.From(), msg.Value()) {
		return nil, fmt.Errorf("%w: address %v", ErrInsufficientFundsForTransfer, msg.From().Hex())
	}

	// Set up the initial access list.
	if st.evm.ChainConfig().IsBerlin(st.evm.Context.BlockNumber) {
		st.state.PrepareAccessList(msg.From(), msg.To(), st.evm.ActivePrecompiles(), msg.AccessList())
	}

	var (
		ret   []byte
		vmerr error // vm errors do not effect consensus and are therefore not assigned to err
	)
	if contractCreation {
		ret, _, st.gas, vmerr = st.evm.Create(sender, st.data, st.gas, st.value)
	} else {
		// Increment the nonce for the next transaction
		st.state.SetNonce(msg.From(), st.state.GetNonce(sender.Address())+1)
		ret, st.gas, vmerr = st.evm.Call(sender, st.to(), st.data, st.gas, st.value)
	}
	st.refundGas()
	st.state.AddBalance(st.evm.Context.Coinbase, new(big.Int).Mul(new(big.Int).SetUint64(st.gasUsed()), st.gasPrice))

	return &ExecutionResult{
		UsedGas:    st.gasUsed(),
		Err:        vmerr,
		ReturnData: ret,
	}, nil
}

func (st *StateTransition) refundGas() {
	// Apply refund counter, capped to half of the used gas.
	refund := st.gasUsed() / 2
	if refund > st.state.GetRefund() {
		refund = st.state.GetRefund()
	}
	st.gas += refund

	// Return ETH for remaining gas, exchanged at the original rate.
	remaining := new(big.Int).Mul(new(big.Int).SetUint64(st.gas), st.gasPrice)
	st.state.AddBalance(st.msg.From(), remaining)

	// Also return remaining gas to the block gas counter so it is
	// available for the next transaction.
	st.gp.AddGas(st.gas)
}

// gasUsed returns the amount of gas used up by the state transition.
func (st *StateTransition) gasUsed() uint64 {
	return st.initialGas - st.gas
}<|MERGE_RESOLUTION|>--- conflicted
+++ resolved
@@ -107,19 +107,11 @@
 }
 
 // IntrinsicGas computes the 'intrinsic gas' for a message with the given data.
-<<<<<<< HEAD
-func IntrinsicGas(data []byte, contractCreation, isEIP2 bool, isEIP2028 bool) (uint64, error) {
+func IntrinsicGas(data []byte, accessList types.AccessList, isContractCreation bool, isEIP2, isEIP2028 bool) (uint64, error) {
 	// Set the starting gas for the raw transaction
 	var gas uint64
-	if contractCreation && isEIP2 {
+	if isContractCreation && isEIP2 {
 		gas = vars.TxGasContractCreation
-=======
-func IntrinsicGas(data []byte, accessList types.AccessList, isContractCreation bool, isHomestead, isEIP2028 bool) (uint64, error) {
-	// Set the starting gas for the raw transaction
-	var gas uint64
-	if isContractCreation && isHomestead {
-		gas = params.TxGasContractCreation
->>>>>>> c2d2f4ed
 	} else {
 		gas = vars.TxGas
 	}
@@ -149,8 +141,8 @@
 		gas += z * vars.TxDataZeroGas
 	}
 	if accessList != nil {
-		gas += uint64(len(accessList)) * params.TxAccessListAddressGas
-		gas += uint64(accessList.StorageKeys()) * params.TxAccessListStorageKeyGas
+		gas += uint64(len(accessList)) * vars.TxAccessListAddressGas
+		gas += uint64(accessList.StorageKeys()) * vars.TxAccessListStorageKeyGas
 	}
 	return gas, nil
 }
@@ -247,21 +239,12 @@
 	}
 	msg := st.msg
 	sender := vm.AccountRef(msg.From())
-<<<<<<< HEAD
-	eip2f := st.evm.ChainConfig().IsEnabled(st.evm.ChainConfig().GetEIP2Transition, st.evm.BlockNumber)
-	eip2028f := st.evm.ChainConfig().IsEnabled(st.evm.ChainConfig().GetEIP2028Transition, st.evm.BlockNumber)
+	eip2f := st.evm.ChainConfig().IsEnabled(st.evm.ChainConfig().GetEIP2Transition, st.evm.Context.BlockNumber)
+	eip2028f := st.evm.ChainConfig().IsEnabled(st.evm.ChainConfig().GetEIP2028Transition, st.evm.Context.BlockNumber)
 	contractCreation := msg.To() == nil
 
 	// Pay intrinsic gas
-	gas, err := IntrinsicGas(st.data, contractCreation, eip2f, eip2028f)
-=======
-	homestead := st.evm.ChainConfig().IsHomestead(st.evm.Context.BlockNumber)
-	istanbul := st.evm.ChainConfig().IsIstanbul(st.evm.Context.BlockNumber)
-	contractCreation := msg.To() == nil
-
-	// Check clauses 4-5, subtract intrinsic gas if everything is correct
-	gas, err := IntrinsicGas(st.data, st.msg.AccessList(), contractCreation, homestead, istanbul)
->>>>>>> c2d2f4ed
+	gas, err := IntrinsicGas(st.data, st.msg.AccessList(), contractCreation, eip2f, eip2028f)
 	if err != nil {
 		return nil, err
 	}
@@ -276,7 +259,7 @@
 	}
 
 	// Set up the initial access list.
-	if st.evm.ChainConfig().IsBerlin(st.evm.Context.BlockNumber) {
+	if st.evm.ChainConfig().IsEnabled(st.evm.ChainConfig.GetEIP2929Transition, st.evm.Context.BlockNumber) {
 		st.state.PrepareAccessList(msg.From(), msg.To(), st.evm.ActivePrecompiles(), msg.AccessList())
 	}
 
