// Copyright 2014 The go-ethereum Authors
// This file is part of the go-ethereum library.
//
// The go-ethereum library is free software: you can redistribute it and/or modify
// it under the terms of the GNU Lesser General Public License as published by
// the Free Software Foundation, either version 3 of the License, or
// (at your option) any later version.
//
// The go-ethereum library is distributed in the hope that it will be useful,
// but WITHOUT ANY WARRANTY; without even the implied warranty of
// MERCHANTABILITY or FITNESS FOR A PARTICULAR PURPOSE. See the
// GNU Lesser General Public License for more details.
//
// You should have received a copy of the GNU Lesser General Public License
// along with the go-ethereum library. If not, see <http://www.gnu.org/licenses/>.

package core

import (
	"fmt"
	"math"
	"math/big"

	"github.com/ethereum/go-ethereum/common"
	cmath "github.com/ethereum/go-ethereum/common/math"
	"github.com/ethereum/go-ethereum/core/types"
	"github.com/ethereum/go-ethereum/core/vm"
	"github.com/ethereum/go-ethereum/crypto"
	"github.com/ethereum/go-ethereum/params/vars"
)

var emptyCodeHash = crypto.Keccak256Hash(nil)

// StateTransition represents a state transition.
//
// == The State Transitioning Model
//
// A state transition is a change made when a transaction is applied to the current world
// state. The state transitioning model does all the necessary work to work out a valid new
// state root.
//
//  1. Nonce handling
//  2. Pre pay gas
//  3. Create a new state object if the recipient is nil
//  4. Value transfer
//
// == If contract creation ==
//
//	4a. Attempt to run transaction data
//	4b. If valid, use result as code for the new state object
//
// == end ==
//
//  5. Run Script section
//  6. Derive new state root
type StateTransition struct {
	gp         *GasPool
	msg        Message
	gas        uint64
	gasPrice   *big.Int
	gasFeeCap  *big.Int
	gasTipCap  *big.Int
	initialGas uint64
	value      *big.Int
	data       []byte
	state      vm.StateDB
	evm        *vm.EVM
}

// Message represents a message sent to a contract.
type Message interface {
	From() common.Address
	To() *common.Address

	GasPrice() *big.Int
	GasFeeCap() *big.Int
	GasTipCap() *big.Int
	Gas() uint64
	Value() *big.Int

	Nonce() uint64
	IsFake() bool
	Data() []byte
	AccessList() types.AccessList
}

// ExecutionResult includes all output after executing given evm
// message no matter the execution itself is successful or not.
type ExecutionResult struct {
	UsedGas    uint64 // Total used gas but include the refunded gas
	Err        error  // Any error encountered during the execution(listed in core/vm/errors.go)
	ReturnData []byte // Returned data from evm(function result or data supplied with revert opcode)
}

// Unwrap returns the internal evm error which allows us for further
// analysis outside.
func (result *ExecutionResult) Unwrap() error {
	return result.Err
}

// Failed returns the indicator whether the execution is successful or not
func (result *ExecutionResult) Failed() bool { return result.Err != nil }

// Return is a helper function to help caller distinguish between revert reason
// and function return. Return returns the data after execution if no error occurs.
func (result *ExecutionResult) Return() []byte {
	if result.Err != nil {
		return nil
	}
	return common.CopyBytes(result.ReturnData)
}

// Revert returns the concrete revert reason if the execution is aborted by `REVERT`
// opcode. Note the reason can be nil if no data supplied with revert opcode.
func (result *ExecutionResult) Revert() []byte {
	if result.Err != vm.ErrExecutionReverted {
		return nil
	}
	return common.CopyBytes(result.ReturnData)
}

// IntrinsicGas computes the 'intrinsic gas' for a message with the given data.
<<<<<<< HEAD
func IntrinsicGas(data []byte, accessList types.AccessList, isContractCreation bool, isEIP2, isEIP2028 bool) (uint64, error) {
=======
func IntrinsicGas(data []byte, accessList types.AccessList, isContractCreation bool, isHomestead, isEIP2028 bool, isEIP3860 bool) (uint64, error) {
>>>>>>> 18b641b0
	// Set the starting gas for the raw transaction
	var gas uint64
	if isContractCreation && isEIP2 {
		gas = vars.TxGasContractCreation
	} else {
		gas = vars.TxGas
	}
	dataLen := uint64(len(data))
	// Bump the required gas by the amount of transactional data
	if dataLen > 0 {
		// Zero and non-zero bytes are priced differently
		var nz uint64
		for _, byt := range data {
			if byt != 0 {
				nz++
			}
		}
		// Make sure we don't exceed uint64 for all data combinations
		nonZeroGas := vars.TxDataNonZeroGasFrontier
		if isEIP2028 {
			nonZeroGas = vars.TxDataNonZeroGasEIP2028
		}
		if (math.MaxUint64-gas)/nonZeroGas < nz {
			return 0, ErrGasUintOverflow
		}
		gas += nz * nonZeroGas

<<<<<<< HEAD
		z := uint64(len(data)) - nz
		if (math.MaxUint64-gas)/vars.TxDataZeroGas < z {
			return 0, ErrGasUintOverflow
		}
		gas += z * vars.TxDataZeroGas
=======
		z := dataLen - nz
		if (math.MaxUint64-gas)/params.TxDataZeroGas < z {
			return 0, ErrGasUintOverflow
		}
		gas += z * params.TxDataZeroGas

		if isContractCreation && isEIP3860 {
			lenWords := toWordSize(dataLen)
			if (math.MaxUint64-gas)/params.InitCodeWordGas < lenWords {
				return 0, ErrGasUintOverflow
			}
			gas += lenWords * params.InitCodeWordGas
		}
>>>>>>> 18b641b0
	}
	if accessList != nil {
		gas += uint64(len(accessList)) * vars.TxAccessListAddressGas
		gas += uint64(accessList.StorageKeys()) * vars.TxAccessListStorageKeyGas
	}
	return gas, nil
}

// toWordSize returns the ceiled word size required for init code payment calculation.
func toWordSize(size uint64) uint64 {
	if size > math.MaxUint64-31 {
		return math.MaxUint64/32 + 1
	}

	return (size + 31) / 32
}

// NewStateTransition initialises and returns a new state transition object.
func NewStateTransition(evm *vm.EVM, msg Message, gp *GasPool) *StateTransition {
	return &StateTransition{
		gp:        gp,
		evm:       evm,
		msg:       msg,
		gasPrice:  msg.GasPrice(),
		gasFeeCap: msg.GasFeeCap(),
		gasTipCap: msg.GasTipCap(),
		value:     msg.Value(),
		data:      msg.Data(),
		state:     evm.StateDB,
	}
}

// ApplyMessage computes the new state by applying the given message
// against the old state within the environment.
//
// ApplyMessage returns the bytes returned by any EVM execution (if it took place),
// the gas used (which includes gas refunds) and an error if it failed. An error always
// indicates a core error meaning that the message would always fail for that particular
// state and would never be accepted within a block.
func ApplyMessage(evm *vm.EVM, msg Message, gp *GasPool) (*ExecutionResult, error) {
	return NewStateTransition(evm, msg, gp).TransitionDb()
}

// to returns the recipient of the message.
func (st *StateTransition) to() common.Address {
	if st.msg == nil || st.msg.To() == nil /* contract creation */ {
		return common.Address{}
	}
	return *st.msg.To()
}

func (st *StateTransition) buyGas() error {
	mgval := new(big.Int).SetUint64(st.msg.Gas())
	mgval = mgval.Mul(mgval, st.gasPrice)
	balanceCheck := mgval
	if st.gasFeeCap != nil {
		balanceCheck = new(big.Int).SetUint64(st.msg.Gas())
		balanceCheck = balanceCheck.Mul(balanceCheck, st.gasFeeCap)
		balanceCheck.Add(balanceCheck, st.value)
	}
	if !st.evm.Context.CanTransfer(st.state, st.msg.From(), balanceCheck) {
		have, want := st.state.GetBalance(st.msg.From()), balanceCheck
		return fmt.Errorf("%w: address %v have %v want %v", ErrInsufficientFunds, st.msg.From().Hex(), have, want)
	}
	if err := st.gp.SubGas(st.msg.Gas()); err != nil {
		return err
	}
	st.gas += st.msg.Gas()

	st.initialGas = st.msg.Gas()
	st.state.SubBalance(st.msg.From(), mgval)
	return nil
}

func (st *StateTransition) preCheck() error {
	// Only check transactions that are not fake
	if !st.msg.IsFake() {
		// Make sure this transaction's nonce is correct.
		stNonce := st.state.GetNonce(st.msg.From())
		if msgNonce := st.msg.Nonce(); stNonce < msgNonce {
			return fmt.Errorf("%w: address %v, tx: %d state: %d", ErrNonceTooHigh,
				st.msg.From().Hex(), msgNonce, stNonce)
		} else if stNonce > msgNonce {
			return fmt.Errorf("%w: address %v, tx: %d state: %d", ErrNonceTooLow,
				st.msg.From().Hex(), msgNonce, stNonce)
		} else if stNonce+1 < stNonce {
			return fmt.Errorf("%w: address %v, nonce: %d", ErrNonceMax,
				st.msg.From().Hex(), stNonce)
		}
		// Make sure the sender is an EOA
		if codeHash := st.state.GetCodeHash(st.msg.From()); codeHash != emptyCodeHash && codeHash != (common.Hash{}) {
			return fmt.Errorf("%w: address %v, codehash: %s", ErrSenderNoEOA,
				st.msg.From().Hex(), codeHash)
		}
	}
	// Make sure that transaction gasFeeCap is greater than the baseFee (post london)
	if st.evm.ChainConfig().IsEnabled(st.evm.ChainConfig().GetEIP1559Transition, st.evm.Context.BlockNumber) {
		// Skip the checks if gas fields are zero and baseFee was explicitly disabled (eth_call)
		if !st.evm.Config.NoBaseFee || st.gasFeeCap.BitLen() > 0 || st.gasTipCap.BitLen() > 0 {
			if l := st.gasFeeCap.BitLen(); l > 256 {
				return fmt.Errorf("%w: address %v, maxFeePerGas bit length: %d", ErrFeeCapVeryHigh,
					st.msg.From().Hex(), l)
			}
			if l := st.gasTipCap.BitLen(); l > 256 {
				return fmt.Errorf("%w: address %v, maxPriorityFeePerGas bit length: %d", ErrTipVeryHigh,
					st.msg.From().Hex(), l)
			}
			if st.gasFeeCap.Cmp(st.gasTipCap) < 0 {
				return fmt.Errorf("%w: address %v, maxPriorityFeePerGas: %s, maxFeePerGas: %s", ErrTipAboveFeeCap,
					st.msg.From().Hex(), st.gasTipCap, st.gasFeeCap)
			}
			// This will panic if baseFee is nil, but basefee presence is verified
			// as part of header validation.
			if st.gasFeeCap.Cmp(st.evm.Context.BaseFee) < 0 {
				return fmt.Errorf("%w: address %v, maxFeePerGas: %s baseFee: %s", ErrFeeCapTooLow,
					st.msg.From().Hex(), st.gasFeeCap, st.evm.Context.BaseFee)
			}
		}
	}
	return st.buyGas()
}

// TransitionDb will transition the state by applying the current message and
// returning the evm execution result with following fields.
//
//   - used gas: total gas used (including gas being refunded)
//   - returndata: the returned data from evm
//   - concrete execution error: various EVM errors which abort the execution, e.g.
//     ErrOutOfGas, ErrExecutionReverted
//
// However if any consensus issue encountered, return the error directly with
// nil evm execution result.
func (st *StateTransition) TransitionDb() (*ExecutionResult, error) {
	// First check this message satisfies all consensus rules before
	// applying the message. The rules include these clauses
	//
	// 1. the nonce of the message caller is correct
	// 2. caller has enough balance to cover transaction fee(gaslimit * gasprice)
	// 3. the amount of gas required is available in the block
	// 4. the purchased gas is enough to cover intrinsic usage
	// 5. there is no overflow when calculating intrinsic gas
	// 6. caller has enough balance to cover asset transfer for **topmost** call

	// Check clauses 1-3, buy gas if everything is correct
	if err := st.preCheck(); err != nil {
		return nil, err
	}

	if st.evm.Config.Debug {
		st.evm.Config.Tracer.CaptureTxStart(st.initialGas)
		defer func() {
			st.evm.Config.Tracer.CaptureTxEnd(st.gas)
		}()
	}

	var (
		msg              = st.msg
		sender           = vm.AccountRef(msg.From())
<<<<<<< HEAD
=======
		rules            = st.evm.ChainConfig().Rules(st.evm.Context.BlockNumber, st.evm.Context.Random != nil, st.evm.Context.Time)
>>>>>>> 18b641b0
		contractCreation = msg.To() == nil

		// EIP-2: Homestead
		eip2f = st.evm.ChainConfig().IsEnabled(st.evm.ChainConfig().GetEIP2Transition, st.evm.Context.BlockNumber)

		// Istanbul
		// https://eips.ethereum.org/EIPS/eip-1679
		// EIP-2028: Calldata gas cost reduction
		eip2028f = st.evm.ChainConfig().IsEnabled(st.evm.ChainConfig().GetEIP2028Transition, st.evm.Context.BlockNumber)

		// Berlin
		// https://github.com/ethereum/execution-specs/blob/master/network-upgrades/mainnet-upgrades/berlin.md
		// EIP-2930: Optional access lists
		eip2930f = st.evm.ChainConfig().IsEnabled(st.evm.ChainConfig().GetEIP2930Transition, st.evm.Context.BlockNumber)

		// London
		// https://github.com/ethereum/execution-specs/blob/master/network-upgrades/mainnet-upgrades/london.md
		// EIP-1559: Fee market change: burn fee and tips
		eip1559f = st.evm.ChainConfig().IsEnabled(st.evm.ChainConfig().GetEIP1559Transition, st.evm.Context.BlockNumber)

		// EIP-3529: Reduction in refunds
		eip3529f = st.evm.ChainConfig().IsEnabled(st.evm.ChainConfig().GetEIP3529Transition, st.evm.Context.BlockNumber)
	)

	// Check clauses 4-5, subtract intrinsic gas if everything is correct
<<<<<<< HEAD
	gas, err := IntrinsicGas(st.data, st.msg.AccessList(), contractCreation, eip2f, eip2028f)
=======
	gas, err := IntrinsicGas(st.data, st.msg.AccessList(), contractCreation, rules.IsHomestead, rules.IsIstanbul, rules.IsShanghai)
>>>>>>> 18b641b0
	if err != nil {
		return nil, err
	}
	if st.gas < gas {
		return nil, fmt.Errorf("%w: have %d, want %d", ErrIntrinsicGas, st.gas, gas)
	}
	st.gas -= gas

	// Check clause 6
	if msg.Value().Sign() > 0 && !st.evm.Context.CanTransfer(st.state, msg.From(), msg.Value()) {
		return nil, fmt.Errorf("%w: address %v", ErrInsufficientFundsForTransfer, msg.From().Hex())
	}

<<<<<<< HEAD
	// Set up the initial access list.
	if eip2930f {
		st.state.PrepareAccessList(msg.From(), msg.To(), st.evm.ActivePrecompiles(), msg.AccessList())
=======
	// Check whether the init code size has been exceeded.
	if rules.IsShanghai && contractCreation && len(st.data) > params.MaxInitCodeSize {
		return nil, fmt.Errorf("%w: code size %v limit %v", ErrMaxInitCodeSizeExceeded, len(st.data), params.MaxInitCodeSize)
>>>>>>> 18b641b0
	}

	// Execute the preparatory steps for state transition which includes:
	// - prepare accessList(post-berlin)
	// - reset transient storage(eip 1153)
	st.state.Prepare(rules, msg.From(), st.evm.Context.Coinbase, msg.To(), vm.ActivePrecompiles(rules), msg.AccessList())

	var (
		ret   []byte
		vmerr error // vm errors do not effect consensus and are therefore not assigned to err
	)
	if contractCreation {
		ret, _, st.gas, vmerr = st.evm.Create(sender, st.data, st.gas, st.value)
	} else {
		// Increment the nonce for the next transaction
		st.state.SetNonce(msg.From(), st.state.GetNonce(sender.Address())+1)
		ret, st.gas, vmerr = st.evm.Call(sender, st.to(), st.data, st.gas, st.value)
	}

	if !eip3529f {
		// Before EIP-3529: refunds were capped to gasUsed / 2
		st.refundGas(vars.RefundQuotient)
	} else {
		// After EIP-3529: refunds are capped to gasUsed / 5
		st.refundGas(vars.RefundQuotientEIP3529)
	}
	effectiveTip := st.gasPrice
	if eip1559f {
		effectiveTip = cmath.BigMin(st.gasTipCap, new(big.Int).Sub(st.gasFeeCap, st.evm.Context.BaseFee))
	}

	if st.evm.Config.NoBaseFee && st.gasFeeCap.Sign() == 0 && st.gasTipCap.Sign() == 0 {
		// Skip fee payment when NoBaseFee is set and the fee fields
		// are 0. This avoids a negative effectiveTip being applied to
		// the coinbase when simulating calls.
	} else {
		fee := new(big.Int).SetUint64(st.gasUsed())
		fee.Mul(fee, effectiveTip)
		st.state.AddBalance(st.evm.Context.Coinbase, fee)
	}

	return &ExecutionResult{
		UsedGas:    st.gasUsed(),
		Err:        vmerr,
		ReturnData: ret,
	}, nil
}

func (st *StateTransition) refundGas(refundQuotient uint64) {
	// Apply refund counter, capped to a refund quotient
	refund := st.gasUsed() / refundQuotient
	if refund > st.state.GetRefund() {
		refund = st.state.GetRefund()
	}
	st.gas += refund

	// Return ETH for remaining gas, exchanged at the original rate.
	remaining := new(big.Int).Mul(new(big.Int).SetUint64(st.gas), st.gasPrice)
	st.state.AddBalance(st.msg.From(), remaining)

	// Also return remaining gas to the block gas counter so it is
	// available for the next transaction.
	st.gp.AddGas(st.gas)
}

// gasUsed returns the amount of gas used up by the state transition.
func (st *StateTransition) gasUsed() uint64 {
	return st.initialGas - st.gas
}<|MERGE_RESOLUTION|>--- conflicted
+++ resolved
@@ -120,11 +120,7 @@
 }
 
 // IntrinsicGas computes the 'intrinsic gas' for a message with the given data.
-<<<<<<< HEAD
-func IntrinsicGas(data []byte, accessList types.AccessList, isContractCreation bool, isEIP2, isEIP2028 bool) (uint64, error) {
-=======
-func IntrinsicGas(data []byte, accessList types.AccessList, isContractCreation bool, isHomestead, isEIP2028 bool, isEIP3860 bool) (uint64, error) {
->>>>>>> 18b641b0
+func IntrinsicGas(data []byte, accessList types.AccessList, isContractCreation bool, isEIP2, isEIP2028 bool, isEIP3860 bool) (uint64, error) {
 	// Set the starting gas for the raw transaction
 	var gas uint64
 	if isContractCreation && isEIP2 {
@@ -152,27 +148,19 @@
 		}
 		gas += nz * nonZeroGas
 
-<<<<<<< HEAD
-		z := uint64(len(data)) - nz
+		z := dataLen - nz
 		if (math.MaxUint64-gas)/vars.TxDataZeroGas < z {
 			return 0, ErrGasUintOverflow
 		}
 		gas += z * vars.TxDataZeroGas
-=======
-		z := dataLen - nz
-		if (math.MaxUint64-gas)/params.TxDataZeroGas < z {
-			return 0, ErrGasUintOverflow
-		}
-		gas += z * params.TxDataZeroGas
 
 		if isContractCreation && isEIP3860 {
 			lenWords := toWordSize(dataLen)
-			if (math.MaxUint64-gas)/params.InitCodeWordGas < lenWords {
+			if (math.MaxUint64-gas)/vars.InitCodeWordGas < lenWords {
 				return 0, ErrGasUintOverflow
 			}
-			gas += lenWords * params.InitCodeWordGas
-		}
->>>>>>> 18b641b0
+			gas += lenWords * vars.InitCodeWordGas
+		}
 	}
 	if accessList != nil {
 		gas += uint64(len(accessList)) * vars.TxAccessListAddressGas
@@ -331,10 +319,6 @@
 	var (
 		msg              = st.msg
 		sender           = vm.AccountRef(msg.From())
-<<<<<<< HEAD
-=======
-		rules            = st.evm.ChainConfig().Rules(st.evm.Context.BlockNumber, st.evm.Context.Random != nil, st.evm.Context.Time)
->>>>>>> 18b641b0
 		contractCreation = msg.To() == nil
 
 		// EIP-2: Homestead
@@ -357,14 +341,13 @@
 
 		// EIP-3529: Reduction in refunds
 		eip3529f = st.evm.ChainConfig().IsEnabled(st.evm.ChainConfig().GetEIP3529Transition, st.evm.Context.BlockNumber)
+
+		// EIP-3529: Reduction in refunds
+		eip3860f = st.evm.ChainConfig().IsEnabled(st.evm.ChainConfig().GetEIP3860Transition, st.evm.Context.BlockNumber)
 	)
 
 	// Check clauses 4-5, subtract intrinsic gas if everything is correct
-<<<<<<< HEAD
-	gas, err := IntrinsicGas(st.data, st.msg.AccessList(), contractCreation, eip2f, eip2028f)
-=======
-	gas, err := IntrinsicGas(st.data, st.msg.AccessList(), contractCreation, rules.IsHomestead, rules.IsIstanbul, rules.IsShanghai)
->>>>>>> 18b641b0
+	gas, err := IntrinsicGas(st.data, st.msg.AccessList(), contractCreation, eip2f, eip2028f, eip3860f)
 	if err != nil {
 		return nil, err
 	}
@@ -378,21 +361,20 @@
 		return nil, fmt.Errorf("%w: address %v", ErrInsufficientFundsForTransfer, msg.From().Hex())
 	}
 
-<<<<<<< HEAD
-	// Set up the initial access list.
-	if eip2930f {
-		st.state.PrepareAccessList(msg.From(), msg.To(), st.evm.ActivePrecompiles(), msg.AccessList())
-=======
+	// FIXME-meowsbits The comment here suggests to me that the contract code size is getting checked.
+	// If I'm not mistaken, there are EIPs before Shanghai that defined constraints on this.
+	// However, this was not enforced in the incumbent core-geth version. It may be a red herring.
+	//
 	// Check whether the init code size has been exceeded.
-	if rules.IsShanghai && contractCreation && len(st.data) > params.MaxInitCodeSize {
-		return nil, fmt.Errorf("%w: code size %v limit %v", ErrMaxInitCodeSizeExceeded, len(st.data), params.MaxInitCodeSize)
->>>>>>> 18b641b0
+	if eip3860f && contractCreation && len(st.data) > vars.MaxInitCodeSize {
+		return nil, fmt.Errorf("%w: code size %v limit %v", ErrMaxInitCodeSizeExceeded, len(st.data), vars.MaxInitCodeSize)
 	}
 
 	// Execute the preparatory steps for state transition which includes:
 	// - prepare accessList(post-berlin)
 	// - reset transient storage(eip 1153)
-	st.state.Prepare(rules, msg.From(), st.evm.Context.Coinbase, msg.To(), vm.ActivePrecompiles(rules), msg.AccessList())
+	// FIXME-meowsbits Rules. Its not a thing in core-geth.
+	st.state.Prepare(rules, msg.From(), st.evm.Context.Coinbase, msg.To(), st.evm.ActivePrecompiles(), msg.AccessList())
 
 	var (
 		ret   []byte
