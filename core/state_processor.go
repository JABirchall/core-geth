// Copyright 2015 The go-ethereum Authors
// This file is part of the go-ethereum library.
//
// The go-ethereum library is free software: you can redistribute it and/or modify
// it under the terms of the GNU Lesser General Public License as published by
// the Free Software Foundation, either version 3 of the License, or
// (at your option) any later version.
//
// The go-ethereum library is distributed in the hope that it will be useful,
// but WITHOUT ANY WARRANTY; without even the implied warranty of
// MERCHANTABILITY or FITNESS FOR A PARTICULAR PURPOSE. See the
// GNU Lesser General Public License for more details.
//
// You should have received a copy of the GNU Lesser General Public License
// along with the go-ethereum library. If not, see <http://www.gnu.org/licenses/>.

package core

import (
	"fmt"
	"math/big"

	"github.com/ethereum/go-ethereum/common"
	"github.com/ethereum/go-ethereum/consensus"
	"github.com/ethereum/go-ethereum/core/state"
	"github.com/ethereum/go-ethereum/core/types"
	"github.com/ethereum/go-ethereum/core/vm"
	"github.com/ethereum/go-ethereum/crypto"
	"github.com/ethereum/go-ethereum/params/mutations"
	"github.com/ethereum/go-ethereum/params/types/ctypes"
	"github.com/ethereum/go-ethereum/params/vars"
)

// StateProcessor is a basic Processor, which takes care of transitioning
// state from one point to another.
//
// StateProcessor implements Processor.
type StateProcessor struct {
	config ctypes.ChainConfigurator // Chain configuration options
	bc     *BlockChain              // Canonical block chain
	engine consensus.Engine         // Consensus engine used for block rewards
}

// NewStateProcessor initialises a new StateProcessor.
func NewStateProcessor(config ctypes.ChainConfigurator, bc *BlockChain, engine consensus.Engine) *StateProcessor {
	return &StateProcessor{
		config: config,
		bc:     bc,
		engine: engine,
	}
}

// Process processes the state changes according to the Ethereum rules by running
// the transaction messages using the statedb and applying any rewards to both
// the processor (coinbase) and any included uncles.
//
// Process returns the receipts and logs accumulated during the process and
// returns the amount of gas that was used in the process. If any of the
// transactions failed to execute due to insufficient gas it will return an error.
func (p *StateProcessor) Process(block *types.Block, statedb *state.StateDB, cfg vm.Config) (types.Receipts, []*types.Log, uint64, error) {
	var (
		receipts    types.Receipts
		usedGas     = new(uint64)
		header      = block.Header()
		blockHash   = block.Hash()
		blockNumber = block.Number()
		allLogs     []*types.Log
		gp          = new(GasPool).AddGas(block.GasLimit())
	)
	// Mutate the block and state according to any hard-fork specs
	isDAOSupport := p.config.IsEnabled(p.config.GetEthashEIP779Transition, block.Number())
	if isDAOSupport {
		if daoNumber := p.config.GetEthashEIP779Transition(); daoNumber != nil && *daoNumber == block.NumberU64() {
			mutations.ApplyDAOHardFork(statedb)
		}
	}
	blockContext := NewEVMBlockContext(header, p.bc, nil)
	vmenv := vm.NewEVM(blockContext, vm.TxContext{}, statedb, p.config, cfg)
	// Iterate over and process the individual transactions
	for i, tx := range block.Transactions() {
		msg, err := TransactionToMessage(tx, types.MakeSigner(p.config, header.Number), header.BaseFee)
		if err != nil {
			return nil, nil, 0, fmt.Errorf("could not apply tx %d [%v]: %w", i, tx.Hash().Hex(), err)
		}
		statedb.SetTxContext(tx.Hash(), i)
		receipt, err := applyTransaction(msg, p.config, gp, statedb, blockNumber, blockHash, tx, usedGas, vmenv)
		if err != nil {
			return nil, nil, 0, fmt.Errorf("could not apply tx %d [%v]: %w", i, tx.Hash().Hex(), err)
		}
		receipts = append(receipts, receipt)
		allLogs = append(allLogs, receipt.Logs...)
	}
	// Fail if Shanghai not enabled and len(withdrawals) is non-zero.
	withdrawals := block.Withdrawals()
	blockTime := block.Time()
	if len(withdrawals) > 0 && !p.config.IsEnabledByTime(p.config.GetEIP4895TransitionTime, &blockTime) {
		return nil, nil, 0, fmt.Errorf("withdrawals before shanghai")
	}
	// Finalize the block, applying any consensus engine specific extras (e.g. block rewards)
	p.engine.Finalize(p.bc, header, statedb, block.Transactions(), block.Uncles(), withdrawals)

	return receipts, allLogs, *usedGas, nil
}

<<<<<<< HEAD
func applyTransaction(msg types.Message, config ctypes.ChainConfigurator, gp *GasPool, statedb *state.StateDB, blockNumber *big.Int, blockHash common.Hash, tx *types.Transaction, usedGas *uint64, evm *vm.EVM) (*types.Receipt, error) {
=======
func applyTransaction(msg *Message, config *params.ChainConfig, gp *GasPool, statedb *state.StateDB, blockNumber *big.Int, blockHash common.Hash, tx *types.Transaction, usedGas *uint64, evm *vm.EVM) (*types.Receipt, error) {
>>>>>>> 7e3b149b
	// Create a new context to be used in the EVM environment.
	txContext := NewEVMTxContext(msg)
	evm.Reset(txContext, statedb)

	// Apply the transaction to the current state (included in the env).
	result, err := ApplyMessage(evm, msg, gp)
	if err != nil {
		return nil, err
	}

	// Update the state with pending changes.
	var root []byte
	eip161d := config.IsEnabled(config.GetEIP161dTransition, blockNumber)
	if config.IsEnabled(config.GetEIP658Transition, blockNumber) {
		statedb.Finalise(eip161d)
	} else {
		root = statedb.IntermediateRoot(eip161d).Bytes()
	}
	*usedGas += result.UsedGas

	// Create a new receipt for the transaction, storing the intermediate root and gas used
	// by the tx.
	receipt := &types.Receipt{Type: tx.Type(), PostState: root, CumulativeGasUsed: *usedGas}
	if result.Failed() {
		receipt.Status = types.ReceiptStatusFailed
	} else {
		receipt.Status = types.ReceiptStatusSuccessful
	}
	receipt.TxHash = tx.Hash()
	receipt.GasUsed = result.UsedGas

	// If the transaction created a contract, store the creation address in the receipt.
<<<<<<< HEAD
	if msg.To() == nil {
		if config.IsEnabled(config.GetLyra2NonceTransition, blockNumber) {
			receipt.ContractAddress = crypto.CreateAddress(evm.TxContext.Origin, tx.Nonce()+vars.Lyra2ContractNonceOffset)
		} else {
			receipt.ContractAddress = crypto.CreateAddress(evm.TxContext.Origin, tx.Nonce())
		}
=======
	if msg.To == nil {
		receipt.ContractAddress = crypto.CreateAddress(evm.TxContext.Origin, tx.Nonce())
>>>>>>> 7e3b149b
	}

	// Set the receipt logs and create the bloom filter.
	receipt.Logs = statedb.GetLogs(tx.Hash(), blockNumber.Uint64(), blockHash)
	receipt.Bloom = types.CreateBloom(types.Receipts{receipt})
	receipt.BlockHash = blockHash
	receipt.BlockNumber = blockNumber
	receipt.TransactionIndex = uint(statedb.TxIndex())
	return receipt, err
}

// ApplyTransaction attempts to apply a transaction to the given state database
// and uses the input parameters for its environment. It returns the receipt
// for the transaction, gas used and an error if the transaction failed,
// indicating the block was invalid.
<<<<<<< HEAD
func ApplyTransaction(config ctypes.ChainConfigurator, bc ChainContext, author *common.Address, gp *GasPool, statedb *state.StateDB, header *types.Header, tx *types.Transaction, usedGas *uint64, cfg vm.Config) (*types.Receipt, error) {
	msg, err := tx.AsMessage(types.MakeSigner(config, header.Number), header.BaseFee)
=======
func ApplyTransaction(config *params.ChainConfig, bc ChainContext, author *common.Address, gp *GasPool, statedb *state.StateDB, header *types.Header, tx *types.Transaction, usedGas *uint64, cfg vm.Config) (*types.Receipt, error) {
	msg, err := TransactionToMessage(tx, types.MakeSigner(config, header.Number), header.BaseFee)
>>>>>>> 7e3b149b
	if err != nil {
		return nil, err
	}
	// Create a new context to be used in the EVM environment
	blockContext := NewEVMBlockContext(header, bc, author)
	vmenv := vm.NewEVM(blockContext, vm.TxContext{}, statedb, config, cfg)
	return applyTransaction(msg, config, gp, statedb, header.Number, header.Hash(), tx, usedGas, vmenv)
}<|MERGE_RESOLUTION|>--- conflicted
+++ resolved
@@ -102,11 +102,7 @@
 	return receipts, allLogs, *usedGas, nil
 }
 
-<<<<<<< HEAD
-func applyTransaction(msg types.Message, config ctypes.ChainConfigurator, gp *GasPool, statedb *state.StateDB, blockNumber *big.Int, blockHash common.Hash, tx *types.Transaction, usedGas *uint64, evm *vm.EVM) (*types.Receipt, error) {
-=======
-func applyTransaction(msg *Message, config *params.ChainConfig, gp *GasPool, statedb *state.StateDB, blockNumber *big.Int, blockHash common.Hash, tx *types.Transaction, usedGas *uint64, evm *vm.EVM) (*types.Receipt, error) {
->>>>>>> 7e3b149b
+func applyTransaction(msg *Message, config ctypes.ChainConfigurator, gp *GasPool, statedb *state.StateDB, blockNumber *big.Int, blockHash common.Hash, tx *types.Transaction, usedGas *uint64, evm *vm.EVM) (*types.Receipt, error) {
 	// Create a new context to be used in the EVM environment.
 	txContext := NewEVMTxContext(msg)
 	evm.Reset(txContext, statedb)
@@ -139,17 +135,12 @@
 	receipt.GasUsed = result.UsedGas
 
 	// If the transaction created a contract, store the creation address in the receipt.
-<<<<<<< HEAD
-	if msg.To() == nil {
+	if msg.To == nil {
 		if config.IsEnabled(config.GetLyra2NonceTransition, blockNumber) {
 			receipt.ContractAddress = crypto.CreateAddress(evm.TxContext.Origin, tx.Nonce()+vars.Lyra2ContractNonceOffset)
 		} else {
 			receipt.ContractAddress = crypto.CreateAddress(evm.TxContext.Origin, tx.Nonce())
 		}
-=======
-	if msg.To == nil {
-		receipt.ContractAddress = crypto.CreateAddress(evm.TxContext.Origin, tx.Nonce())
->>>>>>> 7e3b149b
 	}
 
 	// Set the receipt logs and create the bloom filter.
@@ -165,13 +156,8 @@
 // and uses the input parameters for its environment. It returns the receipt
 // for the transaction, gas used and an error if the transaction failed,
 // indicating the block was invalid.
-<<<<<<< HEAD
 func ApplyTransaction(config ctypes.ChainConfigurator, bc ChainContext, author *common.Address, gp *GasPool, statedb *state.StateDB, header *types.Header, tx *types.Transaction, usedGas *uint64, cfg vm.Config) (*types.Receipt, error) {
-	msg, err := tx.AsMessage(types.MakeSigner(config, header.Number), header.BaseFee)
-=======
-func ApplyTransaction(config *params.ChainConfig, bc ChainContext, author *common.Address, gp *GasPool, statedb *state.StateDB, header *types.Header, tx *types.Transaction, usedGas *uint64, cfg vm.Config) (*types.Receipt, error) {
 	msg, err := TransactionToMessage(tx, types.MakeSigner(config, header.Number), header.BaseFee)
->>>>>>> 7e3b149b
 	if err != nil {
 		return nil, err
 	}
