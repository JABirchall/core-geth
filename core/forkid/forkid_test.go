// Copyright 2019 The go-ethereum Authors
// This file is part of the go-ethereum library.
//
// The go-ethereum library is free software: you can redistribute it and/or modify
// it under the terms of the GNU Lesser General Public License as published by
// the Free Software Foundation, either version 3 of the License, or
// (at your option) any later version.
//
// The go-ethereum library is distributed in the hope that it will be useful,
// but WITHOUT ANY WARRANTY; without even the implied warranty of
// MERCHANTABILITY or FITNESS FOR A PARTICULAR PURPOSE. See the
// GNU Lesser General Public License for more details.
//
// You should have received a copy of the GNU Lesser General Public License
// along with the go-ethereum library. If not, see <http://www.gnu.org/licenses/>.

package forkid

import (
	"bytes"
	"fmt"
	"math"
	"math/big"
	"os"
	"strconv"
	"strings"
	"testing"

	"github.com/ethereum/go-ethereum/common"
	"github.com/ethereum/go-ethereum/params"
	"github.com/ethereum/go-ethereum/params/confp"
	"github.com/ethereum/go-ethereum/params/types/coregeth"
	"github.com/ethereum/go-ethereum/params/types/ctypes"
	"github.com/ethereum/go-ethereum/rlp"
)

// TestCreation tests that different genesis and fork rule combinations result in
// the correct fork ID.
func TestCreation(t *testing.T) {
	type testcase struct {
		head uint64
		want ID
	}
	tests := []struct {
		name    string
		config  ctypes.ChainConfigurator
		genesis common.Hash
		cases   []testcase
	}{
		// Mainnet test cases
		{
			"mainnet",
			params.MainnetChainConfig,
			params.MainnetGenesisHash,
			[]testcase{
				{0, ID{Hash: checksumToBytes(0xfc64ec04), Next: 1150000}},       // Unsynced
				{1149999, ID{Hash: checksumToBytes(0xfc64ec04), Next: 1150000}}, // Last Frontier block
				{1150000, ID{Hash: checksumToBytes(0x97c2c34c), Next: 1920000}}, // First Homestead block
				{1919999, ID{Hash: checksumToBytes(0x97c2c34c), Next: 1920000}}, // Last Homestead block
				{1920000, ID{Hash: checksumToBytes(0x91d1f948), Next: 2463000}}, // First DAO block
				{2462999, ID{Hash: checksumToBytes(0x91d1f948), Next: 2463000}}, // Last DAO block
				{2463000, ID{Hash: checksumToBytes(0x7a64da13), Next: 2675000}}, // First Tangerine block
				{2674999, ID{Hash: checksumToBytes(0x7a64da13), Next: 2675000}}, // Last Tangerine block
				{2675000, ID{Hash: checksumToBytes(0x3edd5b10), Next: 4370000}}, // First Spurious block
				{4369999, ID{Hash: checksumToBytes(0x3edd5b10), Next: 4370000}}, // Last Spurious block
				{4370000, ID{Hash: checksumToBytes(0xa00bc324), Next: 7280000}}, // First Byzantium block
				{7279999, ID{Hash: checksumToBytes(0xa00bc324), Next: 7280000}}, // Last Byzantium block
				{7280000, ID{Hash: checksumToBytes(0x668db0af), Next: 9069000}}, // First and last Constantinople, first Petersburg block
				{9068999, ID{Hash: checksumToBytes(0x668db0af), Next: 9069000}}, // Last Petersburg block
				{9069000, ID{Hash: checksumToBytes(0x879d6e30), Next: 9200000}}, // First Istanbul and first Muir Glacier block
				{9199999, ID{Hash: checksumToBytes(0x879d6e30), Next: 9200000}}, // Last Istanbul and first Muir Glacier block
				{9200000, ID{Hash: checksumToBytes(0xe029e991), Next: 0}},       // First Muir Glacier block
				{10000000, ID{Hash: checksumToBytes(0xe029e991), Next: 0}},      // Future Muir Glacier block
			},
		},
		// Ropsten test cases
		{
			"ropsten",
			params.RopstenChainConfig,
			params.RopstenGenesisHash,
			[]testcase{
				{0, ID{Hash: checksumToBytes(0x30c7ddbc), Next: 10}},            // Unsynced, last Frontier, Homestead and first Tangerine block
				{9, ID{Hash: checksumToBytes(0x30c7ddbc), Next: 10}},            // Last Tangerine block
				{10, ID{Hash: checksumToBytes(0x63760190), Next: 1700000}},      // First Spurious block
				{1699999, ID{Hash: checksumToBytes(0x63760190), Next: 1700000}}, // Last Spurious block
				{1700000, ID{Hash: checksumToBytes(0x3ea159c7), Next: 4230000}}, // First Byzantium block
				{4229999, ID{Hash: checksumToBytes(0x3ea159c7), Next: 4230000}}, // Last Byzantium block
				{4230000, ID{Hash: checksumToBytes(0x97b544f3), Next: 4939394}}, // First Constantinople block
				{4939393, ID{Hash: checksumToBytes(0x97b544f3), Next: 4939394}}, // Last Constantinople block
				{4939394, ID{Hash: checksumToBytes(0xd6e2149b), Next: 6485846}}, // First Petersburg block
				{6485845, ID{Hash: checksumToBytes(0xd6e2149b), Next: 6485846}}, // Last Petersburg block
				{6485846, ID{Hash: checksumToBytes(0x4bc66396), Next: 7117117}}, // First Istanbul block
				{7117116, ID{Hash: checksumToBytes(0x4bc66396), Next: 7117117}}, // Last Istanbul block
				{7117117, ID{Hash: checksumToBytes(0x6727ef90), Next: 0}},       // First Muir Glacier block
				{7500000, ID{Hash: checksumToBytes(0x6727ef90), Next: 0}},       // Future
			},
		},
		// Rinkeby test cases
		{
			"rinkeby",
			params.RinkebyChainConfig,
			params.RinkebyGenesisHash,
			[]testcase{
				{0, ID{Hash: checksumToBytes(0x3b8e0691), Next: 1}},             // Unsynced, last Frontier block
				{1, ID{Hash: checksumToBytes(0x60949295), Next: 2}},             // First and last Homestead block
				{2, ID{Hash: checksumToBytes(0x8bde40dd), Next: 3}},             // First and last Tangerine block
				{3, ID{Hash: checksumToBytes(0xcb3a64bb), Next: 1035301}},       // First Spurious block
				{1035300, ID{Hash: checksumToBytes(0xcb3a64bb), Next: 1035301}}, // Last Spurious block
				{1035301, ID{Hash: checksumToBytes(0x8d748b57), Next: 3660663}}, // First Byzantium block
				{3660662, ID{Hash: checksumToBytes(0x8d748b57), Next: 3660663}}, // Last Byzantium block
				{3660663, ID{Hash: checksumToBytes(0xe49cab14), Next: 4321234}}, // First Constantinople block
				{4321233, ID{Hash: checksumToBytes(0xe49cab14), Next: 4321234}}, // Last Constantinople block
				{4321234, ID{Hash: checksumToBytes(0xafec6b27), Next: 5435345}}, // First Petersburg block
				{5435344, ID{Hash: checksumToBytes(0xafec6b27), Next: 5435345}}, // Last Petersburg block
				{5435345, ID{Hash: checksumToBytes(0xcbdb8838), Next: 0}},       // First Istanbul block
				{6000000, ID{Hash: checksumToBytes(0xcbdb8838), Next: 0}},       // Future Istanbul block
			},
		},
		// Goerli test cases
		{
			"goerli",
			params.GoerliChainConfig,
			params.GoerliGenesisHash,
			[]testcase{
				{0, ID{Hash: checksumToBytes(0xa3f5ab08), Next: 1561651}},       // Unsynced, last Frontier, Homestead, Tangerine, Spurious, Byzantium, Constantinople and first Petersburg block
				{1561650, ID{Hash: checksumToBytes(0xa3f5ab08), Next: 1561651}}, // Last Petersburg block
				{1561651, ID{Hash: checksumToBytes(0xc25efa5c), Next: 0}},       // First Istanbul block
				{2000000, ID{Hash: checksumToBytes(0xc25efa5c), Next: 0}},       // Future Istanbul block
			},
		},
		{
			"classic",
			params.ClassicChainConfig,
			params.MainnetGenesisHash,
			[]testcase{
				{0, ID{Hash: checksumToBytes(0xfc64ec04), Next: 1150000}},
				{1, ID{Hash: checksumToBytes(0xfc64ec04), Next: 1150000}},
				{2, ID{Hash: checksumToBytes(0xfc64ec04), Next: 1150000}},
				{3, ID{Hash: checksumToBytes(0xfc64ec04), Next: 1150000}},
				{9, ID{Hash: checksumToBytes(0xfc64ec04), Next: 1150000}},
				{10, ID{Hash: checksumToBytes(0xfc64ec04), Next: 1150000}},
				{1149999, ID{Hash: checksumToBytes(0xfc64ec04), Next: 1150000}},
				{1150000, ID{Hash: checksumToBytes(0x97c2c34c), Next: 2500000}},
				{1150001, ID{Hash: checksumToBytes(0x97c2c34c), Next: 2500000}},
				{2499999, ID{Hash: checksumToBytes(0x97c2c34c), Next: 2500000}},
				{2500000, ID{Hash: checksumToBytes(0xdb06803f), Next: 3000000}},
				{2500001, ID{Hash: checksumToBytes(0xdb06803f), Next: 3000000}},
				{2999999, ID{Hash: checksumToBytes(0xdb06803f), Next: 3000000}},
				{3000000, ID{Hash: checksumToBytes(0xaff4bed4), Next: 5000000}},
				{3000001, ID{Hash: checksumToBytes(0xaff4bed4), Next: 5000000}},
				{4999999, ID{Hash: checksumToBytes(0xaff4bed4), Next: 5000000}},
				{5000000, ID{Hash: checksumToBytes(0xf79a63c0), Next: 5900000}},
				{5000001, ID{Hash: checksumToBytes(0xf79a63c0), Next: 5900000}},
				{5899999, ID{Hash: checksumToBytes(0xf79a63c0), Next: 5900000}},
				{5900000, ID{Hash: checksumToBytes(0x744899d6), Next: 8772000}},
				{5900001, ID{Hash: checksumToBytes(0x744899d6), Next: 8772000}},
				{8771999, ID{Hash: checksumToBytes(0x744899d6), Next: 8772000}},
				{8772000, ID{Hash: checksumToBytes(0x518b59c6), Next: 9573000}},
				{8772001, ID{Hash: checksumToBytes(0x518b59c6), Next: 9573000}},
				{9572999, ID{Hash: checksumToBytes(0x518b59c6), Next: 9573000}},
				{9573000, ID{Hash: checksumToBytes(0x7ba22882), Next: 10500839}},
				{9573001, ID{Hash: checksumToBytes(0x7ba22882), Next: 10500839}},
				{10500838, ID{Hash: checksumToBytes(0x7ba22882), Next: 10500839}},
				{10500839, ID{Hash: checksumToBytes(0x9007bfcc), Next: 0}},
				{10500840, ID{Hash: checksumToBytes(0x9007bfcc), Next: 0}},
			},
		},
		{
			"kotti",
			params.KottiChainConfig,
			params.KottiGenesisHash,
			[]testcase{
				{0, ID{Hash: checksumToBytes(0x0550152e), Next: 716617}},
				{716616, ID{Hash: checksumToBytes(0x0550152e), Next: 716617}},
				{716617, ID{Hash: checksumToBytes(0xa3270822), Next: 1705549}},
				{716618, ID{Hash: checksumToBytes(0xa3270822), Next: 1705549}},
				{1705548, ID{Hash: checksumToBytes(0xa3270822), Next: 1705549}},
				{1705549, ID{Hash: checksumToBytes(0x8f3698e0), Next: 2200013}},
				{1705550, ID{Hash: checksumToBytes(0x8f3698e0), Next: 2200013}},
				{2200012, ID{Hash: checksumToBytes(0x8f3698e0), Next: 2200013}},
				{2200013, ID{Hash: checksumToBytes(0x6f402821), Next: 0}},
				{2200014, ID{Hash: checksumToBytes(0x6f402821), Next: 0}},
			},
		},
		{
			"mordor",
			params.MordorChainConfig,
			params.MordorGenesisHash,
			[]testcase{
				{0, ID{Hash: checksumToBytes(0x175782aa), Next: 301243}},
				{1, ID{Hash: checksumToBytes(0x175782aa), Next: 301243}},
				{2, ID{Hash: checksumToBytes(0x175782aa), Next: 301243}},
				{3, ID{Hash: checksumToBytes(0x175782aa), Next: 301243}},
				{9, ID{Hash: checksumToBytes(0x175782aa), Next: 301243}},
				{10, ID{Hash: checksumToBytes(0x175782aa), Next: 301243}},
				{301242, ID{Hash: checksumToBytes(0x175782aa), Next: 301243}},
				{301243, ID{Hash: checksumToBytes(0x604f6ee1), Next: 999983}},
				{301244, ID{Hash: checksumToBytes(0x604f6ee1), Next: 999983}},
				{999982, ID{Hash: checksumToBytes(0x604f6ee1), Next: 999983}},
				{999983, ID{Hash: checksumToBytes(0xf42f5539), Next: 0}},
				{999984, ID{Hash: checksumToBytes(0xf42f5539), Next: 0}},
			},
		},
	}
	for i, tt := range tests {
		for j, ttt := range tt.cases {
<<<<<<< HEAD
			if have := newID(tt.config, tt.genesis, ttt.head); have != ttt.want {
				t.Errorf("test %d, case %d, name: %s, head: %d: fork ID mismatch: have %x, want %x", i, j, tt.name, ttt.head, have, ttt.want)
=======
			if have := NewID(tt.config, tt.genesis, ttt.head); have != ttt.want {
				t.Errorf("test %d, case %d: fork ID mismatch: have %x, want %x", i, j, have, ttt.want)
>>>>>>> fdd42d42
			}
		}
	}
}

// TestValidation tests that a local peer correctly validates and accepts a remote
// fork ID.
func TestValidation(t *testing.T) {
	tests := []struct {
		head uint64
		id   ID
		err  error
	}{
		// Local is mainnet Petersburg, remote announces the same. No future fork is announced.
		{7987396, ID{Hash: checksumToBytes(0x668db0af), Next: 0}, nil},

		// Local is mainnet Petersburg, remote announces the same. Remote also announces a next fork
		// at block 0xffffffff, but that is uncertain.
		{7987396, ID{Hash: checksumToBytes(0x668db0af), Next: math.MaxUint64}, nil},

		// Local is mainnet currently in Byzantium only (so it's aware of Petersburg), remote announces
		// also Byzantium, but it's not yet aware of Petersburg (e.g. non updated node before the fork).
		// In this case we don't know if Petersburg passed yet or not.
		{7279999, ID{Hash: checksumToBytes(0xa00bc324), Next: 0}, nil},

		// Local is mainnet currently in Byzantium only (so it's aware of Petersburg), remote announces
		// also Byzantium, and it's also aware of Petersburg (e.g. updated node before the fork). We
		// don't know if Petersburg passed yet (will pass) or not.
		{7279999, ID{Hash: checksumToBytes(0xa00bc324), Next: 7280000}, nil},

		// Local is mainnet currently in Byzantium only (so it's aware of Petersburg), remote announces
		// also Byzantium, and it's also aware of some random fork (e.g. misconfigured Petersburg). As
		// neither forks passed at neither nodes, they may mismatch, but we still connect for now.
		{7279999, ID{Hash: checksumToBytes(0xa00bc324), Next: math.MaxUint64}, nil},

		// Local is mainnet Petersburg, remote announces Byzantium + knowledge about Petersburg. Remote
		// is simply out of sync, accept.
		{7987396, ID{Hash: checksumToBytes(0xa00bc324), Next: 7280000}, nil},

		// Local is mainnet Petersburg, remote announces Spurious + knowledge about Byzantium. Remote
		// is definitely out of sync. It may or may not need the Petersburg update, we don't know yet.
		{7987396, ID{Hash: checksumToBytes(0x3edd5b10), Next: 4370000}, nil},

		// Local is mainnet Byzantium, remote announces Petersburg. Local is out of sync, accept.
		{7279999, ID{Hash: checksumToBytes(0x668db0af), Next: 0}, nil},

		// Local is mainnet Spurious, remote announces Byzantium, but is not aware of Petersburg. Local
		// out of sync. Local also knows about a future fork, but that is uncertain yet.
		{4369999, ID{Hash: checksumToBytes(0xa00bc324), Next: 0}, nil},

		// Local is mainnet Petersburg. remote announces Byzantium but is not aware of further forks.
		// Remote needs software update.
		{7987396, ID{Hash: checksumToBytes(0xa00bc324), Next: 0}, ErrRemoteStale},

		// Local is mainnet Petersburg, and isn't aware of more forks. Remote announces Petersburg +
		// 0xffffffff. Local needs software update, reject.
		{7987396, ID{Hash: checksumToBytes(0x5cddc0e1), Next: 0}, ErrLocalIncompatibleOrStale},

		// Local is mainnet Byzantium, and is aware of Petersburg. Remote announces Petersburg +
		// 0xffffffff. Local needs software update, reject.
		{7279999, ID{Hash: checksumToBytes(0x5cddc0e1), Next: 0}, ErrLocalIncompatibleOrStale},

		// Local is mainnet Petersburg, remote is Rinkeby Petersburg.
		{7987396, ID{Hash: checksumToBytes(0xafec6b27), Next: 0}, ErrLocalIncompatibleOrStale},

		// Local is mainnet Muir Glacier, far in the future. Remote announces Gopherium (non existing fork)
		// at some future block 88888888, for itself, but past block for local. Local is incompatible.
		//
		// This case detects non-upgraded nodes with majority hash power (typical Ropsten mess).
		{88888888, ID{Hash: checksumToBytes(0xe029e991), Next: 88888888}, ErrLocalIncompatibleOrStale},

		// Local is mainnet Byzantium. Remote is also in Byzantium, but announces Gopherium (non existing
		// fork) at block 7279999, before Petersburg. Local is incompatible.
		{7279999, ID{Hash: checksumToBytes(0xa00bc324), Next: 7279999}, ErrLocalIncompatibleOrStale},
	}
	for i, tt := range tests {
		filter := newFilter(params.MainnetChainConfig, params.MainnetGenesisHash, func() uint64 { return tt.head })
		if err := filter(tt.id); err != tt.err {
			t.Errorf("test %d, head: %d: validation error mismatch: have %v, want %v", i, tt.head, err, tt.err)
		}
	}
}

// Tests that IDs are properly RLP encoded (specifically important because we
// use uint32 to store the hash, but we need to encode it as [4]byte).
func TestEncoding(t *testing.T) {
	tests := []struct {
		id   ID
		want []byte
	}{
		{ID{Hash: checksumToBytes(0), Next: 0}, common.Hex2Bytes("c6840000000080")},
		{ID{Hash: checksumToBytes(0xdeadbeef), Next: 0xBADDCAFE}, common.Hex2Bytes("ca84deadbeef84baddcafe,")},
		{ID{Hash: checksumToBytes(math.MaxUint32), Next: math.MaxUint64}, common.Hex2Bytes("ce84ffffffff88ffffffffffffffff")},
	}
	for i, tt := range tests {
		have, err := rlp.EncodeToBytes(tt.id)
		if err != nil {
			t.Errorf("test %d: failed to encode forkid: %v", i, err)
			continue
		}
		if !bytes.Equal(have, tt.want) {
			t.Errorf("test %d: RLP mismatch: have %x, want %x", i, have, tt.want)
		}
	}
}

func TestGatherForks(t *testing.T) {
	cases := []struct {
		name   string
		config ctypes.ChainConfigurator
		wantNs []uint64
	}{
		{
			"classic",
			params.ClassicChainConfig,
			[]uint64{1150000, 2500000, 3000000, 5000000, 5900000, 8772000, 9573000, 10500839},
		},
		{
			"mainnet",
			params.MainnetChainConfig,
			[]uint64{1150000, 1920000, 2463000, 2675000, 4370000, 7280000, 9069000, 9200000},
		},
		{
			"mordor",
			params.MordorChainConfig,
			[]uint64{301_243, 999_983},
		},
		{
			"kotti",
			params.KottiChainConfig,
			[]uint64{716_617, 1_705_549, 2_200_013},
		},
	}
	sliceContains := func(sl []uint64, u uint64) bool {
		for _, s := range sl {
			if s == u {
				return true
			}
		}
		return false
	}
	for _, c := range cases {
		gotForkNs := gatherForks(c.config)
		if len(gotForkNs) != len(c.wantNs) {
			for _, n := range c.wantNs {
				if !sliceContains(gotForkNs, n) {
					t.Errorf("config=%s missing wanted fork at block number: %d", c.name, n)
				}
			}
			for _, n := range gotForkNs {
				if !sliceContains(c.wantNs, n) {
					t.Errorf("config=%s gathered unwanted fork at block number: %d", c.name, n)
				}
			}
		}
	}
}

// TestGenerateSpecificationCases generates markdown formatted specification
// for network forkid values.
func TestGenerateSpecificationCases(t *testing.T) {
	if os.Getenv("COREGETH_GENERATE_FORKID_TEST_CASES") == "" {
		t.Skip()
	}
	type testCaseJSON struct {
		ChainConfig *coregeth.CoreGethChainConfig `json:"geth_chain_config"`
		GenesisHash common.Hash                   `json:"genesis_hash"`
		Head        uint64                        `json:"head"`
		ForkHash    common.Hash                   `json:"fork_hash"`
		ForkNext    uint64                        `json:"fork_next"`
		ForkIDRLP   common.Hash                   `json:"fork_id_rlp"`
	}

	generatedCases := []*testCaseJSON{}

	tests := []struct {
		name        string
		config      ctypes.ChainConfigurator
		genesisHash common.Hash
	}{
		{"Ethereum Classic Mainnet (ETC)",
			params.ClassicChainConfig,
			params.MainnetGenesisHash,
		},
		{
			"Kotti",
			params.KottiChainConfig,
			params.KottiGenesisHash,
		},
		{
			"Mordor",
			params.MordorChainConfig,
			params.MordorGenesisHash,
		},
		{
			"Morden",
			&coregeth.CoreGethChainConfig{
				Ethash:            &ctypes.EthashConfig{},
				EIP2FBlock:        big.NewInt(494000),
				EIP150Block:       big.NewInt(1783000),
				EIP155Block:       big.NewInt(1915000),
				ECIP1017FBlock:    big.NewInt(2000000),
				ECIP1017EraRounds: big.NewInt(2000000),
				DisposalBlock:     big.NewInt(2300000),
				EIP198FBlock:      big.NewInt(4729274), // Atlantis
				EIP1052FBlock:     big.NewInt(5000381), // Agharta
			},
			common.HexToHash("0cd786a2425d16f152c658316c423e6ce1181e15c3295826d7c9904cba9ce303"),
		},
	}
	for _, tt := range tests {
		cs := []uint64{0}
		for _, f := range gatherForks(tt.config) {
			cs = append(cs, f-1, f, f+1)
		}
		fmt.Printf("##### %s\n", tt.name)
		fmt.Println()
		fmt.Printf("- Genesis Hash: `0x%x`\n", tt.genesisHash)
		forks := gatherForks(tt.config)
		forksS := []string{}
		for _, fi := range forks {
			forksS = append(forksS, strconv.Itoa(int(fi)))
		}
		fmt.Printf("- Forks: `%s`\n", strings.Join(forksS, "`,`"))
		fmt.Println()
		fmt.Println("| Head Block Number | `FORK_HASH` | `FORK_NEXT` | RLP Encoded (Hex) |")
		fmt.Println("| --- | --- | --- | --- |")
		for _, c := range cs {
			id := newID(tt.config, tt.genesisHash, c)
			isCanonical := false
			for _, fi := range forks {
				if c == fi {
					isCanonical = true
				}
			}
			r, _ := rlp.EncodeToBytes(id)
			if isCanonical {
				fmt.Printf("| __head=%d__ | FORK_HASH=%x | FORK_NEXT=%d | %x |\n", c, id.Hash, id.Next, r)

			} else {
				fmt.Printf("| head=%d | FORK_HASH=%x | FORK_NEXT=%d | %x |\n", c, id.Hash, id.Next, r)
			}

			gethConfig := &coregeth.CoreGethChainConfig{}
			err := confp.Convert(tt.config, gethConfig)
			if err != nil {
				t.Fatal(err)
			}
			generatedCases = append(generatedCases, &testCaseJSON{
				ChainConfig: gethConfig,
				GenesisHash: tt.genesisHash,
				Head:        c,
				ForkHash:    common.BytesToHash(id.Hash[:]),
				ForkNext:    id.Next,
				ForkIDRLP:   common.BytesToHash(r),
			})
		}
		fmt.Println()
		fmt.Println()
	}
}<|MERGE_RESOLUTION|>--- conflicted
+++ resolved
@@ -204,13 +204,8 @@
 	}
 	for i, tt := range tests {
 		for j, ttt := range tt.cases {
-<<<<<<< HEAD
-			if have := newID(tt.config, tt.genesis, ttt.head); have != ttt.want {
-				t.Errorf("test %d, case %d, name: %s, head: %d: fork ID mismatch: have %x, want %x", i, j, tt.name, ttt.head, have, ttt.want)
-=======
 			if have := NewID(tt.config, tt.genesis, ttt.head); have != ttt.want {
 				t.Errorf("test %d, case %d: fork ID mismatch: have %x, want %x", i, j, have, ttt.want)
->>>>>>> fdd42d42
 			}
 		}
 	}
