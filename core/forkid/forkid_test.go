// Copyright 2019 The go-ethereum Authors
// This file is part of the go-ethereum library.
//
// The go-ethereum library is free software: you can redistribute it and/or modify
// it under the terms of the GNU Lesser General Public License as published by
// the Free Software Foundation, either version 3 of the License, or
// (at your option) any later version.
//
// The go-ethereum library is distributed in the hope that it will be useful,
// but WITHOUT ANY WARRANTY; without even the implied warranty of
// MERCHANTABILITY or FITNESS FOR A PARTICULAR PURPOSE. See the
// GNU Lesser General Public License for more details.
//
// You should have received a copy of the GNU Lesser General Public License
// along with the go-ethereum library. If not, see <http://www.gnu.org/licenses/>.

package forkid

import (
	"bytes"
	"fmt"
	"math"
	"math/big"
	"os"
	"strconv"
	"strings"
	"testing"

	"github.com/ethereum/go-ethereum/common"
	"github.com/ethereum/go-ethereum/params"
	"github.com/ethereum/go-ethereum/params/confp"
	"github.com/ethereum/go-ethereum/params/types/coregeth"
	"github.com/ethereum/go-ethereum/params/types/ctypes"
	"github.com/ethereum/go-ethereum/rlp"
)

// TestCreation tests that different genesis and fork rule combinations result in
// the correct fork ID.
func TestCreation(t *testing.T) {
	type testcase struct {
		head uint64
		time uint64
		want ID
	}
	tests := []struct {
		name    string
		config  ctypes.ChainConfigurator
		genesis common.Hash
		cases   []testcase
	}{
		// Mainnet test cases
		{
			"mainnet",
			params.MainnetChainConfig,
			params.MainnetGenesisHash,
			[]testcase{
				{0, 0, ID{Hash: checksumToBytes(0xfc64ec04), Next: 1150000}},                    // Unsynced
				{1149999, 0, ID{Hash: checksumToBytes(0xfc64ec04), Next: 1150000}},              // Last Frontier block
				{1150000, 0, ID{Hash: checksumToBytes(0x97c2c34c), Next: 1920000}},              // First Homestead block
				{1919999, 0, ID{Hash: checksumToBytes(0x97c2c34c), Next: 1920000}},              // Last Homestead block
				{1920000, 0, ID{Hash: checksumToBytes(0x91d1f948), Next: 2463000}},              // First DAO block
				{2462999, 0, ID{Hash: checksumToBytes(0x91d1f948), Next: 2463000}},              // Last DAO block
				{2463000, 0, ID{Hash: checksumToBytes(0x7a64da13), Next: 2675000}},              // First Tangerine block
				{2674999, 0, ID{Hash: checksumToBytes(0x7a64da13), Next: 2675000}},              // Last Tangerine block
				{2675000, 0, ID{Hash: checksumToBytes(0x3edd5b10), Next: 4370000}},              // First Spurious block
				{4369999, 0, ID{Hash: checksumToBytes(0x3edd5b10), Next: 4370000}},              // Last Spurious block
				{4370000, 0, ID{Hash: checksumToBytes(0xa00bc324), Next: 7280000}},              // First Byzantium block
				{7279999, 0, ID{Hash: checksumToBytes(0xa00bc324), Next: 7280000}},              // Last Byzantium block
				{7280000, 0, ID{Hash: checksumToBytes(0x668db0af), Next: 9069000}},              // First and last Constantinople, first Petersburg block
				{9068999, 0, ID{Hash: checksumToBytes(0x668db0af), Next: 9069000}},              // Last Petersburg block
				{9069000, 0, ID{Hash: checksumToBytes(0x879d6e30), Next: 9200000}},              // First Istanbul and first Muir Glacier block
				{9199999, 0, ID{Hash: checksumToBytes(0x879d6e30), Next: 9200000}},              // Last Istanbul and first Muir Glacier block
				{9200000, 0, ID{Hash: checksumToBytes(0xe029e991), Next: 12244000}},             // First Muir Glacier block
				{12243999, 0, ID{Hash: checksumToBytes(0xe029e991), Next: 12244000}},            // Last Muir Glacier block
				{12244000, 0, ID{Hash: checksumToBytes(0x0eb440f6), Next: 12965000}},            // First Berlin block
				{12964999, 0, ID{Hash: checksumToBytes(0x0eb440f6), Next: 12965000}},            // Last Berlin block
				{12965000, 0, ID{Hash: checksumToBytes(0xb715077d), Next: 13773000}},            // First London block
				{13772999, 0, ID{Hash: checksumToBytes(0xb715077d), Next: 13773000}},            // Last London block
				{13773000, 0, ID{Hash: checksumToBytes(0x20c327fc), Next: 15050000}},            // First Arrow Glacier block
				{15049999, 0, ID{Hash: checksumToBytes(0x20c327fc), Next: 15050000}},            // Last Arrow Glacier block
				{15050000, 0, ID{Hash: checksumToBytes(0xf0afd0e3), Next: 1681338455}},          // First Gray Glacier block
				{20000000, 1681338454, ID{Hash: checksumToBytes(0xf0afd0e3), Next: 1681338455}}, // Last Gray Glacier block
				{20000000, 1681338455, ID{Hash: checksumToBytes(0xdce96c2d), Next: 0}},          // First Shanghai block
				{30000000, 2000000000, ID{Hash: checksumToBytes(0xdce96c2d), Next: 0}},          // Future Shanghai block
			},
		},
		// Rinkeby test cases
		{
			"rinkeby",
			params.RinkebyChainConfig,
			params.RinkebyGenesisHash,
			[]testcase{
				{0, 0, ID{Hash: checksumToBytes(0x3b8e0691), Next: 1}},             // Unsynced, last Frontier block
				{1, 0, ID{Hash: checksumToBytes(0x60949295), Next: 2}},             // First and last Homestead block
				{2, 0, ID{Hash: checksumToBytes(0x8bde40dd), Next: 3}},             // First and last Tangerine block
				{3, 0, ID{Hash: checksumToBytes(0xcb3a64bb), Next: 1035301}},       // First Spurious block
				{1035300, 0, ID{Hash: checksumToBytes(0xcb3a64bb), Next: 1035301}}, // Last Spurious block
				{1035301, 0, ID{Hash: checksumToBytes(0x8d748b57), Next: 3660663}}, // First Byzantium block
				{3660662, 0, ID{Hash: checksumToBytes(0x8d748b57), Next: 3660663}}, // Last Byzantium block
				{3660663, 0, ID{Hash: checksumToBytes(0xe49cab14), Next: 4321234}}, // First Constantinople block
				{4321233, 0, ID{Hash: checksumToBytes(0xe49cab14), Next: 4321234}}, // Last Constantinople block
				{4321234, 0, ID{Hash: checksumToBytes(0xafec6b27), Next: 5435345}}, // First Petersburg block
				{5435344, 0, ID{Hash: checksumToBytes(0xafec6b27), Next: 5435345}}, // Last Petersburg block
				{5435345, 0, ID{Hash: checksumToBytes(0xcbdb8838), Next: 8290928}}, // First Istanbul block
				{8290927, 0, ID{Hash: checksumToBytes(0xcbdb8838), Next: 8290928}}, // Last Istanbul block
				{8290928, 0, ID{Hash: checksumToBytes(0x6910c8bd), Next: 8897988}}, // First Berlin block
				{8897987, 0, ID{Hash: checksumToBytes(0x6910c8bd), Next: 8897988}}, // Last Berlin block
				{8897988, 0, ID{Hash: checksumToBytes(0x8E29F2F3), Next: 0}},       // First London block
				{10000000, 0, ID{Hash: checksumToBytes(0x8E29F2F3), Next: 0}},      // Future London block
			},
		},
		// Goerli test cases
		{
			"goerli",
			params.GoerliChainConfig,
			params.GoerliGenesisHash,
			[]testcase{
				{0, 0, ID{Hash: checksumToBytes(0xa3f5ab08), Next: 1561651}},                   // Unsynced, last Frontier, Homestead, Tangerine, Spurious, Byzantium, Constantinople and first Petersburg block
				{1561650, 0, ID{Hash: checksumToBytes(0xa3f5ab08), Next: 1561651}},             // Last Petersburg block
				{1561651, 0, ID{Hash: checksumToBytes(0xc25efa5c), Next: 4460644}},             // First Istanbul block
				{4460643, 0, ID{Hash: checksumToBytes(0xc25efa5c), Next: 4460644}},             // Last Istanbul block
				{4460644, 0, ID{Hash: checksumToBytes(0x757a1c47), Next: 5062605}},             // First Berlin block
				{5000000, 0, ID{Hash: checksumToBytes(0x757a1c47), Next: 5062605}},             // Last Berlin block
				{5062605, 0, ID{Hash: checksumToBytes(0xB8C6299D), Next: 1678832736}},          // First London block
				{6000000, 1678832735, ID{Hash: checksumToBytes(0xB8C6299D), Next: 1678832736}}, // Last London block
				{6000001, 1678832736, ID{Hash: checksumToBytes(0xf9843abf), Next: 0}},          // First Shanghai block
				{6500000, 2678832736, ID{Hash: checksumToBytes(0xf9843abf), Next: 0}},          // Future Shanghai block
			},
		},
		// Sepolia test cases
		{
			"sepolia",
			params.SepoliaChainConfig,
			params.SepoliaGenesisHash,
			[]testcase{
				{0, 0, ID{Hash: checksumToBytes(0xfe3366e7), Next: 1735371}},                   // Unsynced, last Frontier, Homestead, Tangerine, Spurious, Byzantium, Constantinople, Petersburg, Istanbul, Berlin and first London block
				{1735370, 0, ID{Hash: checksumToBytes(0xfe3366e7), Next: 1735371}},             // Last London block
				{1735371, 0, ID{Hash: checksumToBytes(0xb96cbd13), Next: 1677557088}},          // First MergeNetsplit block
				{1735372, 1677557087, ID{Hash: checksumToBytes(0xb96cbd13), Next: 1677557088}}, // Last MergeNetsplit block
				{1735372, 1677557088, ID{Hash: checksumToBytes(0xf7f9bc08), Next: 0}},          // First Shanghai block
			},
		},
<<<<<<< HEAD
		// Temporary timestamped test cases
		{
			"merge",
			&timestampedConfig,
			params.MainnetGenesisHash,
			[]testcase{
				{0, 0, ID{Hash: checksumToBytes(0xfc64ec04), Next: 1150000}},                    // Unsynced
				{1149999, 0, ID{Hash: checksumToBytes(0xfc64ec04), Next: 1150000}},              // Last Frontier block
				{1150000, 0, ID{Hash: checksumToBytes(0x97c2c34c), Next: 1920000}},              // First Homestead block
				{1919999, 0, ID{Hash: checksumToBytes(0x97c2c34c), Next: 1920000}},              // Last Homestead block
				{1920000, 0, ID{Hash: checksumToBytes(0x91d1f948), Next: 2463000}},              // First DAO block
				{2462999, 0, ID{Hash: checksumToBytes(0x91d1f948), Next: 2463000}},              // Last DAO block
				{2463000, 0, ID{Hash: checksumToBytes(0x7a64da13), Next: 2675000}},              // First Tangerine block
				{2674999, 0, ID{Hash: checksumToBytes(0x7a64da13), Next: 2675000}},              // Last Tangerine block
				{2675000, 0, ID{Hash: checksumToBytes(0x3edd5b10), Next: 4370000}},              // First Spurious block
				{4369999, 0, ID{Hash: checksumToBytes(0x3edd5b10), Next: 4370000}},              // Last Spurious block
				{4370000, 0, ID{Hash: checksumToBytes(0xa00bc324), Next: 7280000}},              // First Byzantium block
				{7279999, 0, ID{Hash: checksumToBytes(0xa00bc324), Next: 7280000}},              // Last Byzantium block
				{7280000, 0, ID{Hash: checksumToBytes(0x668db0af), Next: 9069000}},              // First and last Constantinople, first Petersburg block
				{9068999, 0, ID{Hash: checksumToBytes(0x668db0af), Next: 9069000}},              // Last Petersburg block
				{9069000, 0, ID{Hash: checksumToBytes(0x879d6e30), Next: 9200000}},              // First Istanbul and first Muir Glacier block
				{9199999, 0, ID{Hash: checksumToBytes(0x879d6e30), Next: 9200000}},              // Last Istanbul and first Muir Glacier block
				{9200000, 0, ID{Hash: checksumToBytes(0xe029e991), Next: 12244000}},             // First Muir Glacier block
				{12243999, 0, ID{Hash: checksumToBytes(0xe029e991), Next: 12244000}},            // Last Muir Glacier block
				{12244000, 0, ID{Hash: checksumToBytes(0x0eb440f6), Next: 12965000}},            // First Berlin block
				{12964999, 0, ID{Hash: checksumToBytes(0x0eb440f6), Next: 12965000}},            // Last Berlin block
				{12965000, 0, ID{Hash: checksumToBytes(0xb715077d), Next: 13773000}},            // First London block
				{13772999, 0, ID{Hash: checksumToBytes(0xb715077d), Next: 13773000}},            // Last London block
				{13773000, 0, ID{Hash: checksumToBytes(0x20c327fc), Next: 15050000}},            // First Arrow Glacier block
				{15049999, 0, ID{Hash: checksumToBytes(0x20c327fc), Next: 15050000}},            // Last Arrow Glacier block
				{15050000, 0, ID{Hash: checksumToBytes(0xf0afd0e3), Next: 1668000000}},          // First Gray Glacier block
				{19999999, 1667999999, ID{Hash: checksumToBytes(0xf0afd0e3), Next: 1668000000}}, // Last Gray Glacier block
				{20000000, 1668000000, ID{Hash: checksumToBytes(0x71147644), Next: 0}},          // First Shanghai block
				{20000000, 2668000000, ID{Hash: checksumToBytes(0x71147644), Next: 0}},          // Future Shanghai block
			},
		},
		{
			"classic",
			params.ClassicChainConfig,
			params.MainnetGenesisHash,
			[]testcase{
				{0, 0, ID{Hash: checksumToBytes(0xfc64ec04), Next: 1150000}},
				{1, 0, ID{Hash: checksumToBytes(0xfc64ec04), Next: 1150000}},
				{2, 0, ID{Hash: checksumToBytes(0xfc64ec04), Next: 1150000}},
				{3, 0, ID{Hash: checksumToBytes(0xfc64ec04), Next: 1150000}},
				{9, 0, ID{Hash: checksumToBytes(0xfc64ec04), Next: 1150000}},
				{10, 0, ID{Hash: checksumToBytes(0xfc64ec04), Next: 1150000}},
				{1149999, 0, ID{Hash: checksumToBytes(0xfc64ec04), Next: 1150000}},
				{1150000, 0, ID{Hash: checksumToBytes(0x97c2c34c), Next: 2500000}},
				{1150001, 0, ID{Hash: checksumToBytes(0x97c2c34c), Next: 2500000}},
				{2499999, 0, ID{Hash: checksumToBytes(0x97c2c34c), Next: 2500000}},
				{2500000, 0, ID{Hash: checksumToBytes(0xdb06803f), Next: 3000000}},
				{2500001, 0, ID{Hash: checksumToBytes(0xdb06803f), Next: 3000000}},
				{2999999, 0, ID{Hash: checksumToBytes(0xdb06803f), Next: 3000000}},
				{3000000, 0, ID{Hash: checksumToBytes(0xaff4bed4), Next: 5000000}},
				{3000001, 0, ID{Hash: checksumToBytes(0xaff4bed4), Next: 5000000}},
				{4999999, 0, ID{Hash: checksumToBytes(0xaff4bed4), Next: 5000000}},
				{5000000, 0, ID{Hash: checksumToBytes(0xf79a63c0), Next: 5900000}},
				{5000001, 0, ID{Hash: checksumToBytes(0xf79a63c0), Next: 5900000}},
				{5899999, 0, ID{Hash: checksumToBytes(0xf79a63c0), Next: 5900000}},
				{5900000, 0, ID{Hash: checksumToBytes(0x744899d6), Next: 8772000}},
				{5900001, 0, ID{Hash: checksumToBytes(0x744899d6), Next: 8772000}},
				{8771999, 0, ID{Hash: checksumToBytes(0x744899d6), Next: 8772000}},
				{8772000, 0, ID{Hash: checksumToBytes(0x518b59c6), Next: 9573000}},
				{8772001, 0, ID{Hash: checksumToBytes(0x518b59c6), Next: 9573000}},
				{9572999, 0, ID{Hash: checksumToBytes(0x518b59c6), Next: 9573000}},
				{9573000, 0, ID{Hash: checksumToBytes(0x7ba22882), Next: 10500839}},
				{9573001, 0, ID{Hash: checksumToBytes(0x7ba22882), Next: 10500839}},
				{10500838, 0, ID{Hash: checksumToBytes(0x7ba22882), Next: 10500839}},
				{10500839, 0, ID{Hash: checksumToBytes(0x9007bfcc), Next: 11_700_000}},
				{10500840, 0, ID{Hash: checksumToBytes(0x9007bfcc), Next: 11_700_000}},
				{11_699_999, 0, ID{Hash: checksumToBytes(0x9007bfcc), Next: 11_700_000}},
				{11_700_000, 0, ID{Hash: checksumToBytes(0xdb63a1ca), Next: 13_189_133}},
				{11_700_001, 0, ID{Hash: checksumToBytes(0xdb63a1ca), Next: 13_189_133}},
				{13_189_132, 0, ID{Hash: checksumToBytes(0xdb63a1ca), Next: 13_189_133}},
				{13_189_133, 0, ID{Hash: checksumToBytes(0x0f6bf187), Next: 14_525_000}},
				{13_189_134, 0, ID{Hash: checksumToBytes(0x0f6bf187), Next: 14_525_000}},
				{14_524_999, 0, ID{Hash: checksumToBytes(0x0f6bf187), Next: 14_525_000}},
				{14_525_000, 0, ID{Hash: checksumToBytes(0x7fd1bb25), Next: 0}},
				{14_525_001, 0, ID{Hash: checksumToBytes(0x7fd1bb25), Next: 0}},
			},
		},
		{
			"kotti",
			params.KottiChainConfig,
			params.KottiGenesisHash,
			[]testcase{
				{0, 0, ID{Hash: checksumToBytes(0x0550152e), Next: 716617}},
				{716616, 0, ID{Hash: checksumToBytes(0x0550152e), Next: 716617}},
				{716617, 0, ID{Hash: checksumToBytes(0xa3270822), Next: 1705549}},
				{716618, 0, ID{Hash: checksumToBytes(0xa3270822), Next: 1705549}},
				{1705548, 0, ID{Hash: checksumToBytes(0xa3270822), Next: 1705549}},
				{1705549, 0, ID{Hash: checksumToBytes(0x8f3698e0), Next: 2200013}},
				{1705550, 0, ID{Hash: checksumToBytes(0x8f3698e0), Next: 2200013}},
				{2200012, 0, ID{Hash: checksumToBytes(0x8f3698e0), Next: 2200013}},
				{2200013, 0, ID{Hash: checksumToBytes(0x6f402821), Next: 4_368_634}},
				{2200014, 0, ID{Hash: checksumToBytes(0x6f402821), Next: 4_368_634}},
				{4_368_633, 0, ID{Hash: checksumToBytes(0x6f402821), Next: 4_368_634}},
				{4_368_634, 0, ID{Hash: checksumToBytes(0xf03e54e7), Next: 5_578_000}},
				{4_368_635, 0, ID{Hash: checksumToBytes(0xf03e54e7), Next: 5_578_000}},
				{5_577_999, 0, ID{Hash: checksumToBytes(0xf03e54e7), Next: 5_578_000}},
				{5_578_000, 0, ID{Hash: checksumToBytes(0xc5459816), Next: 0}},
				{5_578_001, 0, ID{Hash: checksumToBytes(0xc5459816), Next: 0}},
			},
		},
		{
			"mordor",
			params.MordorChainConfig,
			params.MordorGenesisHash,
			[]testcase{
				{0, 0, ID{Hash: checksumToBytes(0x175782aa), Next: 301243}},
				{1, 0, ID{Hash: checksumToBytes(0x175782aa), Next: 301243}},
				{2, 0, ID{Hash: checksumToBytes(0x175782aa), Next: 301243}},
				{3, 0, ID{Hash: checksumToBytes(0x175782aa), Next: 301243}},
				{9, 0, ID{Hash: checksumToBytes(0x175782aa), Next: 301243}},
				{10, 0, ID{Hash: checksumToBytes(0x175782aa), Next: 301243}},
				{301242, 0, ID{Hash: checksumToBytes(0x175782aa), Next: 301243}},
				{301243, 0, ID{Hash: checksumToBytes(0x604f6ee1), Next: 999983}},
				{301244, 0, ID{Hash: checksumToBytes(0x604f6ee1), Next: 999983}},
				{999982, 0, ID{Hash: checksumToBytes(0x604f6ee1), Next: 999983}},
				{999983, 0, ID{Hash: checksumToBytes(0xf42f5539), Next: 2_520_000}},
				{999984, 0, ID{Hash: checksumToBytes(0xf42f5539), Next: 2_520_000}},
				{2_519_999, 0, ID{Hash: checksumToBytes(0xf42f5539), Next: 2_520_000}},
				{2_520_000, 0, ID{Hash: checksumToBytes(0x66b5c286), Next: 3_985_893}},
				{3_985_892, 0, ID{Hash: checksumToBytes(0x66b5c286), Next: 3_985_893}},
				{3_985_893, 0, ID{Hash: checksumToBytes(0x92b323e0), Next: 5_520_000}},
				{3_985_894, 0, ID{Hash: checksumToBytes(0x92b323e0), Next: 5_520_000}},
				{5_519_999, 0, ID{Hash: checksumToBytes(0x92b323e0), Next: 5_520_000}},
				{5_520_000, 0, ID{Hash: checksumToBytes(0x8c9b1797), Next: 0}},
				{5_520_001, 0, ID{Hash: checksumToBytes(0x8c9b1797), Next: 0}},
			},
		},
		// MintMe test cases
		{
			"mintme",
			params.MintMeChainConfig,
			params.MintMeGenesisHash,
			[]testcase{
				{0, 0, ID{Hash: checksumToBytes(0x02bf4180), Next: 252500}},
				{252500, 0, ID{Hash: checksumToBytes(0x50aed09f), Next: 0}},
			},
		},
=======
>>>>>>> a38f4108
	}
	for i, tt := range tests {
		for j, ttt := range tt.cases {
			if have := NewID(tt.config, tt.genesis, ttt.head, ttt.time); have != ttt.want {
				t.Errorf("test %d, case %d: fork ID mismatch: have %x, want %x", i, j, have, ttt.want)
			}
		}
	}
}

// TestValidation tests that a local peer correctly validates and accepts a remote
// fork ID.
func TestValidation(t *testing.T) {
	// Config that has not timestamp enabled
	legacyConfig := *params.MainnetChainConfig
	legacyConfig.ShanghaiTime = nil

	tests := []struct {
		config ctypes.ChainConfigurator
		head   uint64
		time   uint64
		id     ID
		err    error
	}{
		// ------------------
		// Block based tests
		// ------------------

		// Local is mainnet Gray Glacier, remote announces the same. No future fork is announced.
		{&legacyConfig, 15050000, 0, ID{Hash: checksumToBytes(0xf0afd0e3), Next: 0}, nil},

		// Local is mainnet Gray Glacier, remote announces the same. Remote also announces a next fork
		// at block 0xffffffff, but that is uncertain.
		{&legacyConfig, 15050000, 0, ID{Hash: checksumToBytes(0xf0afd0e3), Next: math.MaxUint64}, nil},

		// Local is mainnet currently in Byzantium only (so it's aware of Petersburg), remote announces
		// also Byzantium, but it's not yet aware of Petersburg (e.g. non updated node before the fork).
		// In this case we don't know if Petersburg passed yet or not.
		{&legacyConfig, 7279999, 0, ID{Hash: checksumToBytes(0xa00bc324), Next: 0}, nil},

		// Local is mainnet currently in Byzantium only (so it's aware of Petersburg), remote announces
		// also Byzantium, and it's also aware of Petersburg (e.g. updated node before the fork). We
		// don't know if Petersburg passed yet (will pass) or not.
		{&legacyConfig, 7279999, 0, ID{Hash: checksumToBytes(0xa00bc324), Next: 7280000}, nil},

		// Local is mainnet currently in Byzantium only (so it's aware of Petersburg), remote announces
		// also Byzantium, and it's also aware of some random fork (e.g. misconfigured Petersburg). As
		// neither forks passed at neither nodes, they may mismatch, but we still connect for now.
		{&legacyConfig, 7279999, 0, ID{Hash: checksumToBytes(0xa00bc324), Next: math.MaxUint64}, nil},

		// Local is mainnet exactly on Petersburg, remote announces Byzantium + knowledge about Petersburg. Remote
		// is simply out of sync, accept.
		{&legacyConfig, 7280000, 0, ID{Hash: checksumToBytes(0xa00bc324), Next: 7280000}, nil},

		// Local is mainnet Petersburg, remote announces Byzantium + knowledge about Petersburg. Remote
		// is simply out of sync, accept.
		{&legacyConfig, 7987396, 0, ID{Hash: checksumToBytes(0xa00bc324), Next: 7280000}, nil},

		// Local is mainnet Petersburg, remote announces Spurious + knowledge about Byzantium. Remote
		// is definitely out of sync. It may or may not need the Petersburg update, we don't know yet.
		{&legacyConfig, 7987396, 0, ID{Hash: checksumToBytes(0x3edd5b10), Next: 4370000}, nil},

		// Local is mainnet Byzantium, remote announces Petersburg. Local is out of sync, accept.
		{&legacyConfig, 7279999, 0, ID{Hash: checksumToBytes(0x668db0af), Next: 0}, nil},

		// Local is mainnet Spurious, remote announces Byzantium, but is not aware of Petersburg. Local
		// out of sync. Local also knows about a future fork, but that is uncertain yet.
		{&legacyConfig, 4369999, 0, ID{Hash: checksumToBytes(0xa00bc324), Next: 0}, nil},

		// Local is mainnet Petersburg. remote announces Byzantium but is not aware of further forks.
		// Remote needs software update.
		{&legacyConfig, 7987396, 0, ID{Hash: checksumToBytes(0xa00bc324), Next: 0}, ErrRemoteStale},

		// Local is mainnet Petersburg, and isn't aware of more forks. Remote announces Petersburg +
		// 0xffffffff. Local needs software update, reject.
		{&legacyConfig, 7987396, 0, ID{Hash: checksumToBytes(0x5cddc0e1), Next: 0}, ErrLocalIncompatibleOrStale},

		// Local is mainnet Byzantium, and is aware of Petersburg. Remote announces Petersburg +
		// 0xffffffff. Local needs software update, reject.
		{&legacyConfig, 7279999, 0, ID{Hash: checksumToBytes(0x5cddc0e1), Next: 0}, ErrLocalIncompatibleOrStale},

		// Local is mainnet Petersburg, remote is Rinkeby Petersburg.
		{&legacyConfig, 7987396, 0, ID{Hash: checksumToBytes(0xafec6b27), Next: 0}, ErrLocalIncompatibleOrStale},

		// Local is mainnet Gray Glacier, far in the future. Remote announces Gopherium (non existing fork)
		// at some future block 88888888, for itself, but past block for local. Local is incompatible.
		//
		// This case detects non-upgraded nodes with majority hash power (typical Ropsten mess).
		//
		// TODO(karalabe): This testcase will fail once mainnet gets timestamped forks, make legacy chain config
		{&legacyConfig, 88888888, 0, ID{Hash: checksumToBytes(0xf0afd0e3), Next: 88888888}, ErrLocalIncompatibleOrStale},

		// Local is mainnet Byzantium. Remote is also in Byzantium, but announces Gopherium (non existing
		// fork) at block 7279999, before Petersburg. Local is incompatible.
		//
		// TODO(karalabe): This testcase will fail once mainnet gets timestamped forks, make legacy chain config
		{&legacyConfig, 7279999, 0, ID{Hash: checksumToBytes(0xa00bc324), Next: 7279999}, ErrLocalIncompatibleOrStale},

		// ------------------------------------
		// Block to timestamp transition tests
		// ------------------------------------

		// Local is mainnet currently in Gray Glacier only (so it's aware of Shanghai), remote announces
		// also Gray Glacier, but it's not yet aware of Shanghai (e.g. non updated node before the fork).
		// In this case we don't know if Shanghai passed yet or not.
		{params.MainnetChainConfig, 15050000, 0, ID{Hash: checksumToBytes(0xf0afd0e3), Next: 0}, nil},

		// Local is mainnet currently in Gray Glacier only (so it's aware of Shanghai), remote announces
		// also Gray Glacier, and it's also aware of Shanghai (e.g. updated node before the fork). We
		// don't know if Shanghai passed yet (will pass) or not.
		{params.MainnetChainConfig, 15050000, 0, ID{Hash: checksumToBytes(0xf0afd0e3), Next: 1681338455}, nil},

		// Local is mainnet currently in Gray Glacier only (so it's aware of Shanghai), remote announces
		// also Gray Glacier, and it's also aware of some random fork (e.g. misconfigured Shanghai). As
		// neither forks passed at neither nodes, they may mismatch, but we still connect for now.
		{params.MainnetChainConfig, 15050000, 0, ID{Hash: checksumToBytes(0xf0afd0e3), Next: math.MaxUint64}, nil},

		// Local is mainnet exactly on Shanghai, remote announces Gray Glacier + knowledge about Shanghai. Remote
		// is simply out of sync, accept.
		{params.MainnetChainConfig, 20000000, 1681338455, ID{Hash: checksumToBytes(0xf0afd0e3), Next: 1681338455}, nil},

		// Local is mainnet Shanghai, remote announces Gray Glacier + knowledge about Shanghai. Remote
		// is simply out of sync, accept.
		{params.MainnetChainConfig, 20123456, 1681338456, ID{Hash: checksumToBytes(0xf0afd0e3), Next: 1681338455}, nil},

		// Local is mainnet Shanghai, remote announces Arrow Glacier + knowledge about Gray Glacier. Remote
		// is definitely out of sync. It may or may not need the Shanghai update, we don't know yet.
		{params.MainnetChainConfig, 20000000, 1681338455, ID{Hash: checksumToBytes(0x20c327fc), Next: 15050000}, nil},

		// Local is mainnet Gray Glacier, remote announces Shanghai. Local is out of sync, accept.
		{params.MainnetChainConfig, 15050000, 0, ID{Hash: checksumToBytes(0xdce96c2d), Next: 0}, nil},

		// Local is mainnet Arrow Glacier, remote announces Gray Glacier, but is not aware of Shanghai. Local
		// out of sync. Local also knows about a future fork, but that is uncertain yet.
		{params.MainnetChainConfig, 13773000, 0, ID{Hash: checksumToBytes(0xf0afd0e3), Next: 0}, nil},

		// Local is mainnet Shanghai. remote announces Gray Glacier but is not aware of further forks.
		// Remote needs software update.
		{params.MainnetChainConfig, 20000000, 1681338455, ID{Hash: checksumToBytes(0xf0afd0e3), Next: 0}, ErrRemoteStale},

		// Local is mainnet Gray Glacier, and isn't aware of more forks. Remote announces Gray Glacier +
		// 0xffffffff. Local needs software update, reject.
		{params.MainnetChainConfig, 15050000, 0, ID{Hash: checksumToBytes(checksumUpdate(0xf0afd0e3, math.MaxUint64)), Next: 0}, ErrLocalIncompatibleOrStale},

		// Local is mainnet Gray Glacier, and is aware of Shanghai. Remote announces Shanghai +
		// 0xffffffff. Local needs software update, reject.
		{params.MainnetChainConfig, 15050000, 0, ID{Hash: checksumToBytes(checksumUpdate(0xdce96c2d, math.MaxUint64)), Next: 0}, ErrLocalIncompatibleOrStale},

		// Local is mainnet Gray Glacier, far in the future. Remote announces Gopherium (non existing fork)
		// at some future timestamp 8888888888, for itself, but past block for local. Local is incompatible.
		//
		// This case detects non-upgraded nodes with majority hash power (typical Ropsten mess).
		{params.MainnetChainConfig, 888888888, 1660000000, ID{Hash: checksumToBytes(0xf0afd0e3), Next: 1660000000}, ErrLocalIncompatibleOrStale},

		// Local is mainnet Gray Glacier. Remote is also in Gray Glacier, but announces Gopherium (non existing
		// fork) at block 7279999, before Shanghai. Local is incompatible.
		{params.MainnetChainConfig, 19999999, 1667999999, ID{Hash: checksumToBytes(0xf0afd0e3), Next: 1667999999}, ErrLocalIncompatibleOrStale},

		// ----------------------
		// Timestamp based tests
		// ----------------------

		// Local is mainnet Shanghai, remote announces the same. No future fork is announced.
		{params.MainnetChainConfig, 20000000, 1681338455, ID{Hash: checksumToBytes(0xdce96c2d), Next: 0}, nil},

		// Local is mainnet Shanghai, remote announces the same. Remote also announces a next fork
		// at time 0xffffffff, but that is uncertain.
		{params.MainnetChainConfig, 20000000, 1681338455, ID{Hash: checksumToBytes(0xdce96c2d), Next: math.MaxUint64}, nil},

		// Local is mainnet currently in Shanghai only (so it's aware of Cancun), remote announces
		// also Shanghai, but it's not yet aware of Cancun (e.g. non updated node before the fork).
		// In this case we don't know if Cancun passed yet or not.
		//
		// TODO(karalabe): Enable this when Cancun is specced
<<<<<<< HEAD
		// {&timestampedConfig, 20000000, 1668000000, ID{Hash: checksumToBytes(0x71147644), Next: 0}, nil},
=======
		//{params.MainnetChainConfig, 20000000, 1668000000, ID{Hash: checksumToBytes(0x71147644), Next: 0}, nil},
>>>>>>> a38f4108

		// Local is mainnet currently in Shanghai only (so it's aware of Cancun), remote announces
		// also Shanghai, and it's also aware of Cancun (e.g. updated node before the fork). We
		// don't know if Cancun passed yet (will pass) or not.
		//
		// TODO(karalabe): Enable this when Cancun is specced and update next timestamp
<<<<<<< HEAD
		// {&timestampedConfig, 20000000, 1668000000, ID{Hash: checksumToBytes(0x71147644), Next: 1678000000}, nil},
=======
		//{params.MainnetChainConfig, 20000000, 1668000000, ID{Hash: checksumToBytes(0x71147644), Next: 1678000000}, nil},
>>>>>>> a38f4108

		// Local is mainnet currently in Shanghai only (so it's aware of Cancun), remote announces
		// also Shanghai, and it's also aware of some random fork (e.g. misconfigured Cancun). As
		// neither forks passed at neither nodes, they may mismatch, but we still connect for now.
		//
		// TODO(karalabe): Enable this when Cancun is specced
<<<<<<< HEAD
		// {&timestampedConfig, 20000000, 1668000000, ID{Hash: checksumToBytes(0x71147644), Next: math.MaxUint64}, nil},
=======
		//{params.MainnetChainConfig, 20000000, 1668000000, ID{Hash: checksumToBytes(0x71147644), Next: math.MaxUint64}, nil},
>>>>>>> a38f4108

		// Local is mainnet exactly on Cancun, remote announces Shanghai + knowledge about Cancun. Remote
		// is simply out of sync, accept.
		//
		// TODO(karalabe): Enable this when Cancun is specced, update local head and time, next timestamp
		// {params.MainnetChainConfig, 21000000, 1678000000, ID{Hash: checksumToBytes(0x71147644), Next: 1678000000}, nil},

		// Local is mainnet Cancun, remote announces Shanghai + knowledge about Cancun. Remote
		// is simply out of sync, accept.
		// TODO(karalabe): Enable this when Cancun is specced, update local head and time, next timestamp
<<<<<<< HEAD
		// {&timestampedConfig, 21123456, 1678123456, ID{Hash: checksumToBytes(0x71147644), Next: 1678000000}, nil},
=======
		//{params.MainnetChainConfig, 21123456, 1678123456, ID{Hash: checksumToBytes(0x71147644), Next: 1678000000}, nil},
>>>>>>> a38f4108

		// Local is mainnet Prague, remote announces Shanghai + knowledge about Cancun. Remote
		// is definitely out of sync. It may or may not need the Prague update, we don't know yet.
		//
		// TODO(karalabe): Enable this when Cancun **and** Prague is specced, update all the numbers
<<<<<<< HEAD
		// {&timestampedConfig, 0, 0, ID{Hash: checksumToBytes(0x3edd5b10), Next: 4370000}, nil},
=======
		//{params.MainnetChainConfig, 0, 0, ID{Hash: checksumToBytes(0x3edd5b10), Next: 4370000}, nil},
>>>>>>> a38f4108

		// Local is mainnet Shanghai, remote announces Cancun. Local is out of sync, accept.
		//
		// TODO(karalabe): Enable this when Cancun is specced, update remote checksum
<<<<<<< HEAD
		// {&timestampedConfig, 21000000, 1678000000, ID{Hash: checksumToBytes(0x00000000), Next: 0}, nil},
=======
		//{params.MainnetChainConfig, 21000000, 1678000000, ID{Hash: checksumToBytes(0x00000000), Next: 0}, nil},
>>>>>>> a38f4108

		// Local is mainnet Shanghai, remote announces Cancun, but is not aware of Prague. Local
		// out of sync. Local also knows about a future fork, but that is uncertain yet.
		//
		// TODO(karalabe): Enable this when Cancun **and** Prague is specced, update remote checksum
<<<<<<< HEAD
		// {&timestampedConfig, 21000000, 1678000000, ID{Hash: checksumToBytes(0x00000000), Next: 0}, nil},
=======
		//{params.MainnetChainConfig, 21000000, 1678000000, ID{Hash: checksumToBytes(0x00000000), Next: 0}, nil},
>>>>>>> a38f4108

		// Local is mainnet Cancun. remote announces Shanghai but is not aware of further forks.
		// Remote needs software update.
		//
		// TODO(karalabe): Enable this when Cancun is specced, update local head and time
<<<<<<< HEAD
		// {&timestampedConfig, 21000000, 1678000000, ID{Hash: checksumToBytes(0x71147644), Next: 0}, ErrRemoteStale},
=======
		//{params.MainnetChainConfig, 21000000, 1678000000, ID{Hash: checksumToBytes(0x71147644), Next: 0}, ErrRemoteStale},
>>>>>>> a38f4108

		// Local is mainnet Shanghai, and isn't aware of more forks. Remote announces Shanghai +
		// 0xffffffff. Local needs software update, reject.
		{params.MainnetChainConfig, 20000000, 1681338455, ID{Hash: checksumToBytes(checksumUpdate(0xdce96c2d, math.MaxUint64)), Next: 0}, ErrLocalIncompatibleOrStale},

		// Local is mainnet Shanghai, and is aware of Cancun. Remote announces Cancun +
		// 0xffffffff. Local needs software update, reject.
		//
		// TODO(karalabe): Enable this when Cancun is specced, update remote checksum
<<<<<<< HEAD
		// {&timestampedConfig, 20000000, 1668000000, ID{Hash: checksumToBytes(checksumUpdate(0x00000000, math.MaxUint64)), Next: 0}, ErrLocalIncompatibleOrStale},
=======
		//{params.MainnetChainConfig, 20000000, 1668000000, ID{Hash: checksumToBytes(checksumUpdate(0x00000000, math.MaxUint64)), Next: 0}, ErrLocalIncompatibleOrStale},
>>>>>>> a38f4108

		// Local is mainnet Shanghai, remote is random Shanghai.
		{params.MainnetChainConfig, 20000000, 1681338455, ID{Hash: checksumToBytes(0x12345678), Next: 0}, ErrLocalIncompatibleOrStale},

		// Local is mainnet Shanghai, far in the future. Remote announces Gopherium (non existing fork)
		// at some future timestamp 8888888888, for itself, but past block for local. Local is incompatible.
		//
		// This case detects non-upgraded nodes with majority hash power (typical Ropsten mess).
		{params.MainnetChainConfig, 88888888, 8888888888, ID{Hash: checksumToBytes(0xdce96c2d), Next: 8888888888}, ErrLocalIncompatibleOrStale},

		// Local is mainnet Shanghai. Remote is also in Shanghai, but announces Gopherium (non existing
		// fork) at timestamp 1668000000, before Cancun. Local is incompatible.
		//
		// TODO(karalabe): Enable this when Cancun is specced
		// {params.MainnetChainConfig, 20999999, 1677999999, ID{Hash: checksumToBytes(0x71147644), Next: 1678000000}, ErrLocalIncompatibleOrStale},
	}
	for i, tt := range tests {
		filter := newFilter(tt.config, params.MainnetGenesisHash, func() (uint64, uint64) { return tt.head, tt.time })
		if err := filter(tt.id); err != tt.err {
			t.Errorf("test %d, head: %d: validation error mismatch: have %v, want %v\nConfig=%s", i, tt.head, err, tt.err, tt.config)
		}
	}
}

// Tests that IDs are properly RLP encoded (specifically important because we
// use uint32 to store the hash, but we need to encode it as [4]byte).
func TestEncoding(t *testing.T) {
	tests := []struct {
		id   ID
		want []byte
	}{
		{ID{Hash: checksumToBytes(0), Next: 0}, common.Hex2Bytes("c6840000000080")},
		{ID{Hash: checksumToBytes(0xdeadbeef), Next: 0xBADDCAFE}, common.Hex2Bytes("ca84deadbeef84baddcafe,")},
		{ID{Hash: checksumToBytes(math.MaxUint32), Next: math.MaxUint64}, common.Hex2Bytes("ce84ffffffff88ffffffffffffffff")},
	}
	for i, tt := range tests {
		have, err := rlp.EncodeToBytes(tt.id)
		if err != nil {
			t.Errorf("test %d: failed to encode forkid: %v", i, err)
			continue
		}
		if !bytes.Equal(have, tt.want) {
			t.Errorf("test %d: RLP mismatch: have %x, want %x", i, have, tt.want)
		}
	}
}

func TestGatherForks(t *testing.T) {
	cases := []struct {
		name   string
		config ctypes.ChainConfigurator
		wantNs []uint64
	}{
		{
			"classic",
			params.ClassicChainConfig,
			[]uint64{1150000, 2500000, 3000000, 5000000, 5900000, 8772000, 9573000, 10500839, 11_700_000, 13_189_133, 14_525_000},
		},
		{
			"mainnet",
			params.MainnetChainConfig,
			[]uint64{1150000, 1920000, 2463000, 2675000, 4370000, 7280000, 9069000, 9200000, 12_244_000, 12_965_000, 13_773_000, 15050000},
		},
		{
			"mordor",
			params.MordorChainConfig,
			[]uint64{301_243, 999_983, 2_520_000, 3_985_893, 5_520_000},
		},
		{
			"kotti",
			params.KottiChainConfig,
			[]uint64{716_617, 1_705_549, 2_200_013, 4_368_634, 5_578_000},
		},
		{
			"mintme",
			params.MintMeChainConfig,
			[]uint64{252_500},
		},
	}
	sliceContains := func(sl []uint64, u uint64) bool {
		for _, s := range sl {
			if s == u {
				return true
			}
		}
		return false
	}
	for _, c := range cases {
		blockForks, _ := gatherForks(c.config)
		if len(blockForks) != len(c.wantNs) {
			for _, n := range c.wantNs {
				if !sliceContains(blockForks, n) {
					t.Errorf("config=%s missing wanted fork at block number: %d", c.name, n)
				}
			}
			for _, n := range blockForks {
				if !sliceContains(c.wantNs, n) {
					t.Errorf("config=%s gathered unwanted fork at block number: %d", c.name, n)
				}
			}
		}
	}
}

// TestGenerateSpecificationCases generates markdown formatted specification
// for network forkid values.
func TestGenerateSpecificationCases(t *testing.T) {
	if os.Getenv("COREGETH_GENERATE_FORKID_TEST_CASES") == "" {
		t.Skip()
	}
	type testCaseJSON struct {
		ChainConfig *coregeth.CoreGethChainConfig `json:"geth_chain_config"`
		GenesisHash common.Hash                   `json:"genesis_hash"`
		Head        uint64                        `json:"head"`
		ForkHash    common.Hash                   `json:"fork_hash"`
		ForkNext    uint64                        `json:"fork_next"`
		ForkIDRLP   common.Hash                   `json:"fork_id_rlp"`
	}

	generatedCases := []*testCaseJSON{}

	tests := []struct {
		name        string
		config      ctypes.ChainConfigurator
		genesisHash common.Hash
	}{
		{"Ethereum Classic Mainnet (ETC)",
			params.ClassicChainConfig,
			params.MainnetGenesisHash,
		},
		{
			"Kotti",
			params.KottiChainConfig,
			params.KottiGenesisHash,
		},
		{
			"Mordor",
			params.MordorChainConfig,
			params.MordorGenesisHash,
		},
		{
			"Morden",
			&coregeth.CoreGethChainConfig{
				Ethash:            &ctypes.EthashConfig{},
				EIP2FBlock:        big.NewInt(494000),
				EIP150Block:       big.NewInt(1783000),
				EIP155Block:       big.NewInt(1915000),
				ECIP1017FBlock:    big.NewInt(2000000),
				ECIP1017EraRounds: big.NewInt(2000000),
				DisposalBlock:     big.NewInt(2300000),
				EIP198FBlock:      big.NewInt(4729274), // Atlantis
				EIP1052FBlock:     big.NewInt(5000381), // Agharta
			},
			common.HexToHash("0cd786a2425d16f152c658316c423e6ce1181e15c3295826d7c9904cba9ce303"),
		},
		{
			"MintMe",
			params.MintMeChainConfig,
			params.MintMeGenesisHash,
		},
	}
	for _, tt := range tests {
		cs := []uint64{0}
		blockForks, _ := gatherForks(tt.config)
		for _, f := range blockForks {
			cs = append(cs, f-1, f, f+1)
		}
		fmt.Printf("##### %s\n", tt.name)
		fmt.Println()
		fmt.Printf("- Genesis Hash: `0x%x`\n", tt.genesisHash)
		forks, _ := gatherForks(tt.config)
		forksS := []string{}
		for _, fi := range forks {
			forksS = append(forksS, strconv.Itoa(int(fi)))
		}
		fmt.Printf("- BlockForks: `%s`\n", strings.Join(forksS, "`,`"))
		fmt.Println()
		fmt.Println("| Head Block Number | `FORK_HASH` | `FORK_NEXT` | RLP Encoded (Hex) |")
		fmt.Println("| --- | --- | --- | --- |")
		for _, c := range cs {
			id := NewID(tt.config, tt.genesisHash, c, 0)
			isCanonical := false
			for _, fi := range forks {
				if c == fi {
					isCanonical = true
				}
			}
			r, _ := rlp.EncodeToBytes(id)
			if isCanonical {
				fmt.Printf("| __head=%d__ | FORK_HASH=%x | FORK_NEXT=%d | %x |\n", c, id.Hash, id.Next, r)
			} else {
				fmt.Printf("| head=%d | FORK_HASH=%x | FORK_NEXT=%d | %x |\n", c, id.Hash, id.Next, r)
			}

			gethConfig := &coregeth.CoreGethChainConfig{}
			err := confp.Crush(gethConfig, tt.config, true)
			if err != nil {
				t.Fatal(err)
			}
			generatedCases = append(generatedCases, &testCaseJSON{
				ChainConfig: gethConfig,
				GenesisHash: tt.genesisHash,
				Head:        c,
				ForkHash:    common.BytesToHash(id.Hash[:]),
				ForkNext:    id.Next,
				ForkIDRLP:   common.BytesToHash(r),
			})
		}
		fmt.Println()
		fmt.Println()
		t.Log("generated cases", generatedCases)
	}
}<|MERGE_RESOLUTION|>--- conflicted
+++ resolved
@@ -138,43 +138,6 @@
 				{1735371, 0, ID{Hash: checksumToBytes(0xb96cbd13), Next: 1677557088}},          // First MergeNetsplit block
 				{1735372, 1677557087, ID{Hash: checksumToBytes(0xb96cbd13), Next: 1677557088}}, // Last MergeNetsplit block
 				{1735372, 1677557088, ID{Hash: checksumToBytes(0xf7f9bc08), Next: 0}},          // First Shanghai block
-			},
-		},
-<<<<<<< HEAD
-		// Temporary timestamped test cases
-		{
-			"merge",
-			&timestampedConfig,
-			params.MainnetGenesisHash,
-			[]testcase{
-				{0, 0, ID{Hash: checksumToBytes(0xfc64ec04), Next: 1150000}},                    // Unsynced
-				{1149999, 0, ID{Hash: checksumToBytes(0xfc64ec04), Next: 1150000}},              // Last Frontier block
-				{1150000, 0, ID{Hash: checksumToBytes(0x97c2c34c), Next: 1920000}},              // First Homestead block
-				{1919999, 0, ID{Hash: checksumToBytes(0x97c2c34c), Next: 1920000}},              // Last Homestead block
-				{1920000, 0, ID{Hash: checksumToBytes(0x91d1f948), Next: 2463000}},              // First DAO block
-				{2462999, 0, ID{Hash: checksumToBytes(0x91d1f948), Next: 2463000}},              // Last DAO block
-				{2463000, 0, ID{Hash: checksumToBytes(0x7a64da13), Next: 2675000}},              // First Tangerine block
-				{2674999, 0, ID{Hash: checksumToBytes(0x7a64da13), Next: 2675000}},              // Last Tangerine block
-				{2675000, 0, ID{Hash: checksumToBytes(0x3edd5b10), Next: 4370000}},              // First Spurious block
-				{4369999, 0, ID{Hash: checksumToBytes(0x3edd5b10), Next: 4370000}},              // Last Spurious block
-				{4370000, 0, ID{Hash: checksumToBytes(0xa00bc324), Next: 7280000}},              // First Byzantium block
-				{7279999, 0, ID{Hash: checksumToBytes(0xa00bc324), Next: 7280000}},              // Last Byzantium block
-				{7280000, 0, ID{Hash: checksumToBytes(0x668db0af), Next: 9069000}},              // First and last Constantinople, first Petersburg block
-				{9068999, 0, ID{Hash: checksumToBytes(0x668db0af), Next: 9069000}},              // Last Petersburg block
-				{9069000, 0, ID{Hash: checksumToBytes(0x879d6e30), Next: 9200000}},              // First Istanbul and first Muir Glacier block
-				{9199999, 0, ID{Hash: checksumToBytes(0x879d6e30), Next: 9200000}},              // Last Istanbul and first Muir Glacier block
-				{9200000, 0, ID{Hash: checksumToBytes(0xe029e991), Next: 12244000}},             // First Muir Glacier block
-				{12243999, 0, ID{Hash: checksumToBytes(0xe029e991), Next: 12244000}},            // Last Muir Glacier block
-				{12244000, 0, ID{Hash: checksumToBytes(0x0eb440f6), Next: 12965000}},            // First Berlin block
-				{12964999, 0, ID{Hash: checksumToBytes(0x0eb440f6), Next: 12965000}},            // Last Berlin block
-				{12965000, 0, ID{Hash: checksumToBytes(0xb715077d), Next: 13773000}},            // First London block
-				{13772999, 0, ID{Hash: checksumToBytes(0xb715077d), Next: 13773000}},            // Last London block
-				{13773000, 0, ID{Hash: checksumToBytes(0x20c327fc), Next: 15050000}},            // First Arrow Glacier block
-				{15049999, 0, ID{Hash: checksumToBytes(0x20c327fc), Next: 15050000}},            // Last Arrow Glacier block
-				{15050000, 0, ID{Hash: checksumToBytes(0xf0afd0e3), Next: 1668000000}},          // First Gray Glacier block
-				{19999999, 1667999999, ID{Hash: checksumToBytes(0xf0afd0e3), Next: 1668000000}}, // Last Gray Glacier block
-				{20000000, 1668000000, ID{Hash: checksumToBytes(0x71147644), Next: 0}},          // First Shanghai block
-				{20000000, 2668000000, ID{Hash: checksumToBytes(0x71147644), Next: 0}},          // Future Shanghai block
 			},
 		},
 		{
@@ -283,8 +246,6 @@
 				{252500, 0, ID{Hash: checksumToBytes(0x50aed09f), Next: 0}},
 			},
 		},
-=======
->>>>>>> a38f4108
 	}
 	for i, tt := range tests {
 		for j, ttt := range tt.cases {
@@ -459,33 +420,21 @@
 		// In this case we don't know if Cancun passed yet or not.
 		//
 		// TODO(karalabe): Enable this when Cancun is specced
-<<<<<<< HEAD
-		// {&timestampedConfig, 20000000, 1668000000, ID{Hash: checksumToBytes(0x71147644), Next: 0}, nil},
-=======
 		//{params.MainnetChainConfig, 20000000, 1668000000, ID{Hash: checksumToBytes(0x71147644), Next: 0}, nil},
->>>>>>> a38f4108
 
 		// Local is mainnet currently in Shanghai only (so it's aware of Cancun), remote announces
 		// also Shanghai, and it's also aware of Cancun (e.g. updated node before the fork). We
 		// don't know if Cancun passed yet (will pass) or not.
 		//
 		// TODO(karalabe): Enable this when Cancun is specced and update next timestamp
-<<<<<<< HEAD
-		// {&timestampedConfig, 20000000, 1668000000, ID{Hash: checksumToBytes(0x71147644), Next: 1678000000}, nil},
-=======
 		//{params.MainnetChainConfig, 20000000, 1668000000, ID{Hash: checksumToBytes(0x71147644), Next: 1678000000}, nil},
->>>>>>> a38f4108
 
 		// Local is mainnet currently in Shanghai only (so it's aware of Cancun), remote announces
 		// also Shanghai, and it's also aware of some random fork (e.g. misconfigured Cancun). As
 		// neither forks passed at neither nodes, they may mismatch, but we still connect for now.
 		//
 		// TODO(karalabe): Enable this when Cancun is specced
-<<<<<<< HEAD
-		// {&timestampedConfig, 20000000, 1668000000, ID{Hash: checksumToBytes(0x71147644), Next: math.MaxUint64}, nil},
-=======
 		//{params.MainnetChainConfig, 20000000, 1668000000, ID{Hash: checksumToBytes(0x71147644), Next: math.MaxUint64}, nil},
->>>>>>> a38f4108
 
 		// Local is mainnet exactly on Cancun, remote announces Shanghai + knowledge about Cancun. Remote
 		// is simply out of sync, accept.
@@ -496,50 +445,30 @@
 		// Local is mainnet Cancun, remote announces Shanghai + knowledge about Cancun. Remote
 		// is simply out of sync, accept.
 		// TODO(karalabe): Enable this when Cancun is specced, update local head and time, next timestamp
-<<<<<<< HEAD
-		// {&timestampedConfig, 21123456, 1678123456, ID{Hash: checksumToBytes(0x71147644), Next: 1678000000}, nil},
-=======
 		//{params.MainnetChainConfig, 21123456, 1678123456, ID{Hash: checksumToBytes(0x71147644), Next: 1678000000}, nil},
->>>>>>> a38f4108
 
 		// Local is mainnet Prague, remote announces Shanghai + knowledge about Cancun. Remote
 		// is definitely out of sync. It may or may not need the Prague update, we don't know yet.
 		//
 		// TODO(karalabe): Enable this when Cancun **and** Prague is specced, update all the numbers
-<<<<<<< HEAD
-		// {&timestampedConfig, 0, 0, ID{Hash: checksumToBytes(0x3edd5b10), Next: 4370000}, nil},
-=======
 		//{params.MainnetChainConfig, 0, 0, ID{Hash: checksumToBytes(0x3edd5b10), Next: 4370000}, nil},
->>>>>>> a38f4108
 
 		// Local is mainnet Shanghai, remote announces Cancun. Local is out of sync, accept.
 		//
 		// TODO(karalabe): Enable this when Cancun is specced, update remote checksum
-<<<<<<< HEAD
-		// {&timestampedConfig, 21000000, 1678000000, ID{Hash: checksumToBytes(0x00000000), Next: 0}, nil},
-=======
 		//{params.MainnetChainConfig, 21000000, 1678000000, ID{Hash: checksumToBytes(0x00000000), Next: 0}, nil},
->>>>>>> a38f4108
 
 		// Local is mainnet Shanghai, remote announces Cancun, but is not aware of Prague. Local
 		// out of sync. Local also knows about a future fork, but that is uncertain yet.
 		//
 		// TODO(karalabe): Enable this when Cancun **and** Prague is specced, update remote checksum
-<<<<<<< HEAD
-		// {&timestampedConfig, 21000000, 1678000000, ID{Hash: checksumToBytes(0x00000000), Next: 0}, nil},
-=======
 		//{params.MainnetChainConfig, 21000000, 1678000000, ID{Hash: checksumToBytes(0x00000000), Next: 0}, nil},
->>>>>>> a38f4108
 
 		// Local is mainnet Cancun. remote announces Shanghai but is not aware of further forks.
 		// Remote needs software update.
 		//
 		// TODO(karalabe): Enable this when Cancun is specced, update local head and time
-<<<<<<< HEAD
-		// {&timestampedConfig, 21000000, 1678000000, ID{Hash: checksumToBytes(0x71147644), Next: 0}, ErrRemoteStale},
-=======
 		//{params.MainnetChainConfig, 21000000, 1678000000, ID{Hash: checksumToBytes(0x71147644), Next: 0}, ErrRemoteStale},
->>>>>>> a38f4108
 
 		// Local is mainnet Shanghai, and isn't aware of more forks. Remote announces Shanghai +
 		// 0xffffffff. Local needs software update, reject.
@@ -549,11 +478,7 @@
 		// 0xffffffff. Local needs software update, reject.
 		//
 		// TODO(karalabe): Enable this when Cancun is specced, update remote checksum
-<<<<<<< HEAD
-		// {&timestampedConfig, 20000000, 1668000000, ID{Hash: checksumToBytes(checksumUpdate(0x00000000, math.MaxUint64)), Next: 0}, ErrLocalIncompatibleOrStale},
-=======
 		//{params.MainnetChainConfig, 20000000, 1668000000, ID{Hash: checksumToBytes(checksumUpdate(0x00000000, math.MaxUint64)), Next: 0}, ErrLocalIncompatibleOrStale},
->>>>>>> a38f4108
 
 		// Local is mainnet Shanghai, remote is random Shanghai.
 		{params.MainnetChainConfig, 20000000, 1681338455, ID{Hash: checksumToBytes(0x12345678), Next: 0}, ErrLocalIncompatibleOrStale},
