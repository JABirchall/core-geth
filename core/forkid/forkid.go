// Copyright 2019 The go-ethereum Authors
// This file is part of the go-ethereum library.
//
// The go-ethereum library is free software: you can redistribute it and/or modify
// it under the terms of the GNU Lesser General Public License as published by
// the Free Software Foundation, either version 3 of the License, or
// (at your option) any later version.
//
// The go-ethereum library is distributed in the hope that it will be useful,
// but WITHOUT ANY WARRANTY; without even the implied warranty of
// MERCHANTABILITY or FITNESS FOR A PARTICULAR PURPOSE. See the
// GNU Lesser General Public License for more details.
//
// You should have received a copy of the GNU Lesser General Public License
// along with the go-ethereum library. If not, see <http://www.gnu.org/licenses/>.

// Package forkid implements EIP-2124 (https://eips.ethereum.org/EIPS/eip-2124).
package forkid

import (
	"encoding/binary"
	"errors"
	"hash/crc32"
	"math"
<<<<<<< HEAD
=======
	"math/big"
	"reflect"
	"sort"
	"strings"
>>>>>>> 18b641b0

	"github.com/ethereum/go-ethereum/common"
	"github.com/ethereum/go-ethereum/core/types"
	"github.com/ethereum/go-ethereum/log"
	"github.com/ethereum/go-ethereum/params/confp"
	"github.com/ethereum/go-ethereum/params/types/ctypes"
)

var (
	// ErrRemoteStale is returned by the validator if a remote fork checksum is a
	// subset of our already applied forks, but the announced next fork block is
	// not on our already passed chain.
	ErrRemoteStale = errors.New("remote needs update")

	// ErrLocalIncompatibleOrStale is returned by the validator if a remote fork
	// checksum does not match any local checksum variation, signalling that the
	// two chains have diverged in the past at some point (possibly at genesis).
	ErrLocalIncompatibleOrStale = errors.New("local incompatible or needs update")
)

// timestampThreshold is the Ethereum mainnet genesis timestamp. It is used to
// differentiate if a forkid.next field is a block number or a timestamp. Whilst
// very hacky, something's needed to split the validation during the transition
// period (block forks -> time forks).
const timestampThreshold = 1438269973

// Blockchain defines all necessary method to build a forkID.
type Blockchain interface {
	// Config retrieves the chain's fork configuration.
	Config() ctypes.ChainConfigurator

	// Genesis retrieves the chain's genesis block.
	Genesis() *types.Block

	// CurrentHeader retrieves the current head header of the canonical chain.
	CurrentHeader() *types.Header
}

// ID is a fork identifier as defined by EIP-2124.
type ID struct {
	Hash [4]byte // CRC32 checksum of the genesis block and passed fork block numbers
	Next uint64  // Block number of the next upcoming fork, or 0 if no forks are known
}

// Filter is a fork id filter to validate a remotely advertised ID.
type Filter func(id ID) error

<<<<<<< HEAD
// NewID calculates the Ethereum fork ID from the chain config, genesis hash, and head.
func NewID(config ctypes.ChainConfigurator, genesis common.Hash, head uint64) ID {
=======
// NewID calculates the Ethereum fork ID from the chain config, genesis hash, head and time.
func NewID(config *params.ChainConfig, genesis common.Hash, head, time uint64) ID {
>>>>>>> 18b641b0
	// Calculate the starting checksum from the genesis hash
	hash := crc32.ChecksumIEEE(genesis[:])

	// Calculate the current fork checksum and the next fork block
	forksByBlock, forksByTime := gatherForks(config)
	for _, fork := range forksByBlock {
		if fork <= head {
			// Fork already passed, checksum the previous hash and the fork number
			hash = checksumUpdate(hash, fork)
			continue
		}
		return ID{Hash: checksumToBytes(hash), Next: fork}
	}
	for _, fork := range forksByTime {
		if fork <= time {
			// Fork already passed, checksum the previous hash and fork timestamp
			hash = checksumUpdate(hash, fork)
			continue
		}
		return ID{Hash: checksumToBytes(hash), Next: fork}
	}
	return ID{Hash: checksumToBytes(hash), Next: 0}
}

// NewIDWithChain calculates the Ethereum fork ID from an existing chain instance.
func NewIDWithChain(chain Blockchain) ID {
	head := chain.CurrentHeader()

	return NewID(
		chain.Config(),
		chain.Genesis().Hash(),
		head.Number.Uint64(),
		head.Time,
	)
}

// NewFilter creates a filter that returns if a fork ID should be rejected or not
// based on the local chain's status.
func NewFilter(chain Blockchain) Filter {
	return newFilter(
		chain.Config(),
		chain.Genesis().Hash(),
		func() (uint64, uint64) {
			head := chain.CurrentHeader()
			return head.Number.Uint64(), head.Time
		},
	)
}

// NewStaticFilter creates a filter at block zero.
<<<<<<< HEAD
func NewStaticFilter(config ctypes.ChainConfigurator, genesis common.Hash) Filter {
	head := func() uint64 { return 0 }
=======
func NewStaticFilter(config *params.ChainConfig, genesis common.Hash) Filter {
	head := func() (uint64, uint64) { return 0, 0 }
>>>>>>> 18b641b0
	return newFilter(config, genesis, head)
}

// newFilter is the internal version of NewFilter, taking closures as its arguments
// instead of a chain. The reason is to allow testing it without having to simulate
// an entire blockchain.
<<<<<<< HEAD
func newFilter(config ctypes.ChainConfigurator, genesis common.Hash, headfn func() uint64) Filter {
=======
func newFilter(config *params.ChainConfig, genesis common.Hash, headfn func() (uint64, uint64)) Filter {
>>>>>>> 18b641b0
	// Calculate the all the valid fork hash and fork next combos
	var (
		forksByBlock, forksByTime = gatherForks(config)
		forks                     = append(append([]uint64{}, forksByBlock...), forksByTime...)
		sums                      = make([][4]byte, len(forks)+1) // 0th is the genesis
	)
	hash := crc32.ChecksumIEEE(genesis[:])
	sums[0] = checksumToBytes(hash)
	for i, fork := range forks {
		hash = checksumUpdate(hash, fork)
		sums[i+1] = checksumToBytes(hash)
	}
	// Add two sentries to simplify the fork checks and don't require special
	// casing the last one.
	forks = append(forks, math.MaxUint64) // Last fork will never be passed
	if len(forksByTime) == 0 {
		// In purely block based forks, avoid the sentry spilling into timestapt territory
		forksByBlock = append(forksByBlock, math.MaxUint64) // Last fork will never be passed
	}
	// Create a validator that will filter out incompatible chains
	return func(id ID) error {
		// Run the fork checksum validation ruleset:
		//   1. If local and remote FORK_CSUM matches, compare local head to FORK_NEXT.
		//        The two nodes are in the same fork state currently. They might know
		//        of differing future forks, but that's not relevant until the fork
		//        triggers (might be postponed, nodes might be updated to match).
		//      1a. A remotely announced but remotely not passed block is already passed
		//          locally, disconnect, since the chains are incompatible.
		//      1b. No remotely announced fork; or not yet passed locally, connect.
		//   2. If the remote FORK_CSUM is a subset of the local past forks and the
		//      remote FORK_NEXT matches with the locally following fork block number,
		//      connect.
		//        Remote node is currently syncing. It might eventually diverge from
		//        us, but at this current point in time we don't have enough information.
		//   3. If the remote FORK_CSUM is a superset of the local past forks and can
		//      be completed with locally known future forks, connect.
		//        Local node is currently syncing. It might eventually diverge from
		//        the remote, but at this current point in time we don't have enough
		//        information.
		//   4. Reject in all other cases.
		block, time := headfn()
		for i, fork := range forks {
			// Pick the head comparison based on fork progression
			head := block
			if i >= len(forksByBlock) {
				head = time
			}
			// If our head is beyond this fork, continue to the next (we have a dummy
			// fork of maxuint64 as the last item to always fail this check eventually).
			if head >= fork {
				continue
			}
			// Found the first unpassed fork block, check if our current state matches
			// the remote checksum (rule #1).
			if sums[i] == id.Hash {
				// Fork checksum matched, check if a remote future fork block already passed
				// locally without the local node being aware of it (rule #1a).
				if id.Next > 0 && (head >= id.Next || (id.Next > timestampThreshold && time >= id.Next)) {
					return ErrLocalIncompatibleOrStale
				}
				// Haven't passed locally a remote-only fork, accept the connection (rule #1b).
				return nil
			}
			// The local and remote nodes are in different forks currently, check if the
			// remote checksum is a subset of our local forks (rule #2).
			for j := 0; j < i; j++ {
				if sums[j] == id.Hash {
					// Remote checksum is a subset, validate based on the announced next fork
					if forks[j] != id.Next {
						return ErrRemoteStale
					}
					return nil
				}
			}
			// Remote chain is not a subset of our local one, check if it's a superset by
			// any chance, signalling that we're simply out of sync (rule #3).
			for j := i + 1; j < len(sums); j++ {
				if sums[j] == id.Hash {
					// Yay, remote checksum is a superset, ignore upcoming forks
					return nil
				}
			}
			// No exact, subset or superset match. We are on differing chains, reject.
			return ErrLocalIncompatibleOrStale
		}
		log.Error("Impossible fork ID validation", "id", id)
		return nil // Something's very wrong, accept rather than reject
	}
}

// checksumUpdate calculates the next IEEE CRC32 checksum based on the previous
// one and a fork block number (equivalent to CRC32(original-blob || fork)).
func checksumUpdate(hash uint32, fork uint64) uint32 {
	var blob [8]byte
	binary.BigEndian.PutUint64(blob[:], fork)
	return crc32.Update(hash, crc32.IEEETable, blob[:])
}

// checksumToBytes converts a uint32 checksum into a [4]byte array.
func checksumToBytes(hash uint32) [4]byte {
	var blob [4]byte
	binary.BigEndian.PutUint32(blob[:], hash)
	return blob
}

<<<<<<< HEAD
// gatherForks gathers all the known forks and creates a sorted list out of them.
func gatherForks(config ctypes.ChainConfigurator) []uint64 {
	return confp.Forks(config)
=======
// gatherForks gathers all the known forks and creates two sorted lists out of
// them, one for the block number based forks and the second for the timestamps.
func gatherForks(config *params.ChainConfig) ([]uint64, []uint64) {
	// Gather all the fork block numbers via reflection
	kind := reflect.TypeOf(params.ChainConfig{})
	conf := reflect.ValueOf(config).Elem()
	x := uint64(0)
	var (
		forksByBlock []uint64
		forksByTime  []uint64
	)
	for i := 0; i < kind.NumField(); i++ {
		// Fetch the next field and skip non-fork rules
		field := kind.Field(i)

		time := strings.HasSuffix(field.Name, "Time")
		if !time && !strings.HasSuffix(field.Name, "Block") {
			continue
		}

		// Extract the fork rule block number or timestamp and aggregate it
		if field.Type == reflect.TypeOf(&x) {
			if rule := conf.Field(i).Interface().(*uint64); rule != nil {
				forksByTime = append(forksByTime, *rule)
			}
		}
		if field.Type == reflect.TypeOf(new(big.Int)) {
			if rule := conf.Field(i).Interface().(*big.Int); rule != nil {
				forksByBlock = append(forksByBlock, rule.Uint64())
			}
		}
	}
	sort.Slice(forksByBlock, func(i, j int) bool { return forksByBlock[i] < forksByBlock[j] })
	sort.Slice(forksByTime, func(i, j int) bool { return forksByTime[i] < forksByTime[j] })

	// Deduplicate fork identifiers applying multiple forks
	for i := 1; i < len(forksByBlock); i++ {
		if forksByBlock[i] == forksByBlock[i-1] {
			forksByBlock = append(forksByBlock[:i], forksByBlock[i+1:]...)
			i--
		}
	}
	for i := 1; i < len(forksByTime); i++ {
		if forksByTime[i] == forksByTime[i-1] {
			forksByTime = append(forksByTime[:i], forksByTime[i+1:]...)
			i--
		}
	}
	// Skip any forks in block 0, that's the genesis ruleset
	if len(forksByBlock) > 0 && forksByBlock[0] == 0 {
		forksByBlock = forksByBlock[1:]
	}
	if len(forksByTime) > 0 && forksByTime[0] == 0 {
		forksByTime = forksByTime[1:]
	}
	return forksByBlock, forksByTime
>>>>>>> 18b641b0
}<|MERGE_RESOLUTION|>--- conflicted
+++ resolved
@@ -22,13 +22,10 @@
 	"errors"
 	"hash/crc32"
 	"math"
-<<<<<<< HEAD
-=======
 	"math/big"
 	"reflect"
 	"sort"
 	"strings"
->>>>>>> 18b641b0
 
 	"github.com/ethereum/go-ethereum/common"
 	"github.com/ethereum/go-ethereum/core/types"
@@ -76,13 +73,8 @@
 // Filter is a fork id filter to validate a remotely advertised ID.
 type Filter func(id ID) error
 
-<<<<<<< HEAD
-// NewID calculates the Ethereum fork ID from the chain config, genesis hash, and head.
-func NewID(config ctypes.ChainConfigurator, genesis common.Hash, head uint64) ID {
-=======
 // NewID calculates the Ethereum fork ID from the chain config, genesis hash, head and time.
-func NewID(config *params.ChainConfig, genesis common.Hash, head, time uint64) ID {
->>>>>>> 18b641b0
+func NewID(config ctypes.ChainConfigurator, genesis common.Hash, head, time uint64) ID {
 	// Calculate the starting checksum from the genesis hash
 	hash := crc32.ChecksumIEEE(genesis[:])
 
@@ -133,24 +125,15 @@
 }
 
 // NewStaticFilter creates a filter at block zero.
-<<<<<<< HEAD
 func NewStaticFilter(config ctypes.ChainConfigurator, genesis common.Hash) Filter {
-	head := func() uint64 { return 0 }
-=======
-func NewStaticFilter(config *params.ChainConfig, genesis common.Hash) Filter {
 	head := func() (uint64, uint64) { return 0, 0 }
->>>>>>> 18b641b0
 	return newFilter(config, genesis, head)
 }
 
 // newFilter is the internal version of NewFilter, taking closures as its arguments
 // instead of a chain. The reason is to allow testing it without having to simulate
 // an entire blockchain.
-<<<<<<< HEAD
-func newFilter(config ctypes.ChainConfigurator, genesis common.Hash, headfn func() uint64) Filter {
-=======
-func newFilter(config *params.ChainConfig, genesis common.Hash, headfn func() (uint64, uint64)) Filter {
->>>>>>> 18b641b0
+func newFilter(config ctypes.ChainConfigurator, genesis common.Hash, headfn func() (uint64, uint64)) Filter {
 	// Calculate the all the valid fork hash and fork next combos
 	var (
 		forksByBlock, forksByTime = gatherForks(config)
@@ -256,66 +239,7 @@
 	return blob
 }
 
-<<<<<<< HEAD
 // gatherForks gathers all the known forks and creates a sorted list out of them.
 func gatherForks(config ctypes.ChainConfigurator) []uint64 {
 	return confp.Forks(config)
-=======
-// gatherForks gathers all the known forks and creates two sorted lists out of
-// them, one for the block number based forks and the second for the timestamps.
-func gatherForks(config *params.ChainConfig) ([]uint64, []uint64) {
-	// Gather all the fork block numbers via reflection
-	kind := reflect.TypeOf(params.ChainConfig{})
-	conf := reflect.ValueOf(config).Elem()
-	x := uint64(0)
-	var (
-		forksByBlock []uint64
-		forksByTime  []uint64
-	)
-	for i := 0; i < kind.NumField(); i++ {
-		// Fetch the next field and skip non-fork rules
-		field := kind.Field(i)
-
-		time := strings.HasSuffix(field.Name, "Time")
-		if !time && !strings.HasSuffix(field.Name, "Block") {
-			continue
-		}
-
-		// Extract the fork rule block number or timestamp and aggregate it
-		if field.Type == reflect.TypeOf(&x) {
-			if rule := conf.Field(i).Interface().(*uint64); rule != nil {
-				forksByTime = append(forksByTime, *rule)
-			}
-		}
-		if field.Type == reflect.TypeOf(new(big.Int)) {
-			if rule := conf.Field(i).Interface().(*big.Int); rule != nil {
-				forksByBlock = append(forksByBlock, rule.Uint64())
-			}
-		}
-	}
-	sort.Slice(forksByBlock, func(i, j int) bool { return forksByBlock[i] < forksByBlock[j] })
-	sort.Slice(forksByTime, func(i, j int) bool { return forksByTime[i] < forksByTime[j] })
-
-	// Deduplicate fork identifiers applying multiple forks
-	for i := 1; i < len(forksByBlock); i++ {
-		if forksByBlock[i] == forksByBlock[i-1] {
-			forksByBlock = append(forksByBlock[:i], forksByBlock[i+1:]...)
-			i--
-		}
-	}
-	for i := 1; i < len(forksByTime); i++ {
-		if forksByTime[i] == forksByTime[i-1] {
-			forksByTime = append(forksByTime[:i], forksByTime[i+1:]...)
-			i--
-		}
-	}
-	// Skip any forks in block 0, that's the genesis ruleset
-	if len(forksByBlock) > 0 && forksByBlock[0] == 0 {
-		forksByBlock = forksByBlock[1:]
-	}
-	if len(forksByTime) > 0 && forksByTime[0] == 0 {
-		forksByTime = forksByTime[1:]
-	}
-	return forksByBlock, forksByTime
->>>>>>> 18b641b0
 }