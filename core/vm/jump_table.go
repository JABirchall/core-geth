// Copyright 2015 The go-ethereum Authors
// This file is part of the go-ethereum library.
//
// The go-ethereum library is free software: you can redistribute it and/or modify
// it under the terms of the GNU Lesser General Public License as published by
// the Free Software Foundation, either version 3 of the License, or
// (at your option) any later version.
//
// The go-ethereum library is distributed in the hope that it will be useful,
// but WITHOUT ANY WARRANTY; without even the implied warranty of
// MERCHANTABILITY or FITNESS FOR A PARTICULAR PURPOSE. See the
// GNU Lesser General Public License for more details.
//
// You should have received a copy of the GNU Lesser General Public License
// along with the go-ethereum library. If not, see <http://www.gnu.org/licenses/>.

package vm

import (
	"fmt"
	"math/big"

	"github.com/ethereum/go-ethereum/params/types/ctypes"
	"github.com/ethereum/go-ethereum/params/vars"
)

type (
	executionFunc func(pc *uint64, interpreter *EVMInterpreter, callContext *ScopeContext) ([]byte, error)
	gasFunc       func(*EVM, *Contract, *Stack, *Memory, uint64) (uint64, error) // last parameter is the requested memory size as a uint64
	// memorySizeFunc returns the required size, and whether the operation overflowed a uint64
	memorySizeFunc func(*Stack) (size uint64, overflow bool)
)

type operation struct {
	// execute is the operation function
	execute     executionFunc
	constantGas uint64
	dynamicGas  gasFunc
	// minStack tells how many stack items are required
	minStack int
	// maxStack specifies the max length the stack can have for this operation
	// to not overflow the stack.
	maxStack int

	// memorySize returns the memory size required for the operation
	memorySize memorySizeFunc
}

<<<<<<< HEAD
=======
var (
	frontierInstructionSet         = newFrontierInstructionSet()
	homesteadInstructionSet        = newHomesteadInstructionSet()
	tangerineWhistleInstructionSet = newTangerineWhistleInstructionSet()
	spuriousDragonInstructionSet   = newSpuriousDragonInstructionSet()
	byzantiumInstructionSet        = newByzantiumInstructionSet()
	constantinopleInstructionSet   = newConstantinopleInstructionSet()
	istanbulInstructionSet         = newIstanbulInstructionSet()
	berlinInstructionSet           = newBerlinInstructionSet()
	londonInstructionSet           = newLondonInstructionSet()
	mergeInstructionSet            = newMergeInstructionSet()
	shanghaiInstructionSet         = newShanghaiInstructionSet()
)

>>>>>>> 18b641b0
// JumpTable contains the EVM opcodes supported at a given fork.
type JumpTable [256]*operation

func validate(jt JumpTable) JumpTable {
	for i, op := range jt {
		if op == nil {
			panic(fmt.Sprintf("op %#x is not set", i))
		}
		// The interpreter has an assumption that if the memorySize function is
		// set, then the dynamicGas function is also set. This is a somewhat
		// arbitrary assumption, and can be removed if we need to -- but it
		// allows us to avoid a condition check. As long as we have that assumption
		// in there, this little sanity check prevents us from merging in a
		// change which violates it.
		if op.memorySize != nil && op.dynamicGas == nil {
			panic(fmt.Sprintf("op %v has dynamic memory but not dynamic gas", OpCode(i).String()))
		}
	}
	return jt
}

<<<<<<< HEAD
// instructionSetForConfig determines an instruction set for the vm using
// the chain config params and a current block number
func instructionSetForConfig(config ctypes.ChainConfigurator, isPostMerge bool, bn *big.Int) JumpTable {
	instructionSet := newBaseInstructionSet()
=======
func newShanghaiInstructionSet() JumpTable {
	instructionSet := newMergeInstructionSet()
	enable3855(&instructionSet) // PUSH0 instruction
	enable3860(&instructionSet) // Limit and meter initcode
	return validate(instructionSet)
}

func newMergeInstructionSet() JumpTable {
	instructionSet := newLondonInstructionSet()
	instructionSet[PREVRANDAO] = &operation{
		execute:     opRandom,
		constantGas: GasQuickStep,
		minStack:    minStack(0, 1),
		maxStack:    maxStack(0, 1),
	}
	return validate(instructionSet)
}
>>>>>>> 18b641b0

	// Homestead
	if config.IsEnabled(config.GetEIP7Transition, bn) {
		instructionSet[DELEGATECALL] = &operation{
			execute:     opDelegateCall,
			dynamicGas:  gasDelegateCall,
			constantGas: vars.CallGasFrontier,
			minStack:    minStack(6, 1),
			maxStack:    maxStack(6, 1),
			memorySize:  memoryDelegateCall,
		}
	}
	// Tangerine Whistle
	if config.IsEnabled(config.GetEIP150Transition, bn) {
		instructionSet[BALANCE].constantGas = vars.BalanceGasEIP150
		instructionSet[EXTCODESIZE].constantGas = vars.ExtcodeSizeGasEIP150
		instructionSet[SLOAD].constantGas = vars.SloadGasEIP150
		instructionSet[EXTCODECOPY].constantGas = vars.ExtcodeCopyBaseEIP150
		instructionSet[CALL].constantGas = vars.CallGasEIP150
		instructionSet[CALLCODE].constantGas = vars.CallGasEIP150
		instructionSet[DELEGATECALL].constantGas = vars.CallGasEIP150
	}
	// Spurious Dragon
	if config.IsEnabled(config.GetEIP160Transition, bn) {
		instructionSet[EXP].dynamicGas = gasExpEIP158
	}
	// Byzantium
	if config.IsEnabled(config.GetEIP140Transition, bn) {
		instructionSet[REVERT] = &operation{
			execute:    opRevert,
			dynamicGas: gasRevert,
			minStack:   minStack(2, 0),
			maxStack:   maxStack(2, 0),
			memorySize: memoryRevert,
		}
	}
	if config.IsEnabled(config.GetEIP214Transition, bn) {
		instructionSet[STATICCALL] = &operation{
			execute:     opStaticCall,
			constantGas: vars.CallGasEIP150,
			dynamicGas:  gasStaticCall,
			minStack:    minStack(6, 1),
			maxStack:    maxStack(6, 1),
			memorySize:  memoryStaticCall,
		}
	}
	if config.IsEnabled(config.GetEIP211Transition, bn) {
		instructionSet[RETURNDATASIZE] = &operation{
			execute:     opReturnDataSize,
			constantGas: GasQuickStep,
			minStack:    minStack(0, 1),
			maxStack:    maxStack(0, 1),
		}
		instructionSet[RETURNDATACOPY] = &operation{
			execute:     opReturnDataCopy,
			constantGas: GasFastestStep,
			dynamicGas:  gasReturnDataCopy,
			minStack:    minStack(3, 0),
			maxStack:    maxStack(3, 0),
			memorySize:  memoryReturnDataCopy,
		}
	}
	// Constantinople
	if config.IsEnabled(config.GetEIP145Transition, bn) {
		instructionSet[SHL] = &operation{
			execute:     opSHL,
			constantGas: GasFastestStep,
			minStack:    minStack(2, 1),
			maxStack:    maxStack(2, 1),
		}
		instructionSet[SHR] = &operation{
			execute:     opSHR,
			constantGas: GasFastestStep,
			minStack:    minStack(2, 1),
			maxStack:    maxStack(2, 1),
		}
		instructionSet[SAR] = &operation{
			execute:     opSAR,
			constantGas: GasFastestStep,
			minStack:    minStack(2, 1),
			maxStack:    maxStack(2, 1),
		}
	}
	if config.IsEnabled(config.GetEIP1014Transition, bn) {
		instructionSet[CREATE2] = &operation{
			execute:     opCreate2,
			constantGas: vars.Create2Gas,
			dynamicGas:  gasCreate2,
			minStack:    minStack(4, 1),
			maxStack:    maxStack(4, 1),
			memorySize:  memoryCreate2,
		}
	}
	if config.IsEnabled(config.GetEIP1052Transition, bn) {
		instructionSet[EXTCODEHASH] = &operation{
			execute:     opExtCodeHash,
			constantGas: vars.ExtcodeHashGasConstantinople,
			minStack:    minStack(1, 1),
			maxStack:    maxStack(1, 1),
		}
	}
	if config.IsEnabled(config.GetEIP1344Transition, bn) {
		enable1344(&instructionSet) // ChainID opcode - https://eips.ethereum.org/EIPS/eip-1344
	}
	if config.IsEnabled(config.GetEIP1884Transition, bn) {
		enable1884(&instructionSet) // Reprice reader opcodes - https://eips.ethereum.org/EIPS/eip-1884
	}
	if config.IsEnabled(config.GetECIP1080Transition, bn) {
		enableSelfBalance(&instructionSet)
	}
	if config.IsEnabled(config.GetEIP2200Transition, bn) && !config.IsEnabled(config.GetEIP2200DisableTransition, bn) {
		enable2200(&instructionSet) // Net metered SSTORE - https://eips.ethereum.org/EIPS/eip-2200
	}
	if config.IsEnabled(config.GetEIP2929Transition, bn) {
		enable2929(&instructionSet) // Access lists for trie accesses https://eips.ethereum.org/EIPS/eip-2929
	}
	if config.IsEnabled(config.GetEIP3529Transition, bn) {
		enable3529(&instructionSet) // Reduction in refunds https://eips.ethereum.org/EIPS/eip-3529
	}
	if config.IsEnabled(config.GetEIP3198Transition, bn) {
		enable3198(&instructionSet) // BASEFEE opcode https://eips.ethereum.org/EIPS/eip-3198
	}
	if isPostMerge {
		instructionSet[RANDOM] = &operation{
			execute:     opRandom,
			constantGas: GasQuickStep,
			minStack:    minStack(0, 1),
			maxStack:    maxStack(0, 1),
		}
	}
	return validate(instructionSet)
}

// newBaseInstructionSet returns Frontier instructions
func newBaseInstructionSet() JumpTable {
	tbl := JumpTable{
		STOP: {
			execute:     opStop,
			constantGas: 0,
			minStack:    minStack(0, 0),
			maxStack:    maxStack(0, 0),
		},
		ADD: {
			execute:     opAdd,
			constantGas: GasFastestStep,
			minStack:    minStack(2, 1),
			maxStack:    maxStack(2, 1),
		},
		MUL: {
			execute:     opMul,
			constantGas: GasFastStep,
			minStack:    minStack(2, 1),
			maxStack:    maxStack(2, 1),
		},
		SUB: {
			execute:     opSub,
			constantGas: GasFastestStep,
			minStack:    minStack(2, 1),
			maxStack:    maxStack(2, 1),
		},
		DIV: {
			execute:     opDiv,
			constantGas: GasFastStep,
			minStack:    minStack(2, 1),
			maxStack:    maxStack(2, 1),
		},
		SDIV: {
			execute:     opSdiv,
			constantGas: GasFastStep,
			minStack:    minStack(2, 1),
			maxStack:    maxStack(2, 1),
		},
		MOD: {
			execute:     opMod,
			constantGas: GasFastStep,
			minStack:    minStack(2, 1),
			maxStack:    maxStack(2, 1),
		},
		SMOD: {
			execute:     opSmod,
			constantGas: GasFastStep,
			minStack:    minStack(2, 1),
			maxStack:    maxStack(2, 1),
		},
		ADDMOD: {
			execute:     opAddmod,
			constantGas: GasMidStep,
			minStack:    minStack(3, 1),
			maxStack:    maxStack(3, 1),
		},
		MULMOD: {
			execute:     opMulmod,
			constantGas: GasMidStep,
			minStack:    minStack(3, 1),
			maxStack:    maxStack(3, 1),
		},
		EXP: {
			execute:    opExp,
			dynamicGas: gasExpFrontier,
			minStack:   minStack(2, 1),
			maxStack:   maxStack(2, 1),
		},
		SIGNEXTEND: {
			execute:     opSignExtend,
			constantGas: GasFastStep,
			minStack:    minStack(2, 1),
			maxStack:    maxStack(2, 1),
		},
		LT: {
			execute:     opLt,
			constantGas: GasFastestStep,
			minStack:    minStack(2, 1),
			maxStack:    maxStack(2, 1),
		},
		GT: {
			execute:     opGt,
			constantGas: GasFastestStep,
			minStack:    minStack(2, 1),
			maxStack:    maxStack(2, 1),
		},
		SLT: {
			execute:     opSlt,
			constantGas: GasFastestStep,
			minStack:    minStack(2, 1),
			maxStack:    maxStack(2, 1),
		},
		SGT: {
			execute:     opSgt,
			constantGas: GasFastestStep,
			minStack:    minStack(2, 1),
			maxStack:    maxStack(2, 1),
		},
		EQ: {
			execute:     opEq,
			constantGas: GasFastestStep,
			minStack:    minStack(2, 1),
			maxStack:    maxStack(2, 1),
		},
		ISZERO: {
			execute:     opIszero,
			constantGas: GasFastestStep,
			minStack:    minStack(1, 1),
			maxStack:    maxStack(1, 1),
		},
		AND: {
			execute:     opAnd,
			constantGas: GasFastestStep,
			minStack:    minStack(2, 1),
			maxStack:    maxStack(2, 1),
		},
		XOR: {
			execute:     opXor,
			constantGas: GasFastestStep,
			minStack:    minStack(2, 1),
			maxStack:    maxStack(2, 1),
		},
		OR: {
			execute:     opOr,
			constantGas: GasFastestStep,
			minStack:    minStack(2, 1),
			maxStack:    maxStack(2, 1),
		},
		NOT: {
			execute:     opNot,
			constantGas: GasFastestStep,
			minStack:    minStack(1, 1),
			maxStack:    maxStack(1, 1),
		},
		BYTE: {
			execute:     opByte,
			constantGas: GasFastestStep,
			minStack:    minStack(2, 1),
			maxStack:    maxStack(2, 1),
		},
		KECCAK256: {
			execute:     opKeccak256,
			constantGas: vars.Keccak256Gas,
			dynamicGas:  gasKeccak256,
			minStack:    minStack(2, 1),
			maxStack:    maxStack(2, 1),
			memorySize:  memoryKeccak256,
		},
		ADDRESS: {
			execute:     opAddress,
			constantGas: GasQuickStep,
			minStack:    minStack(0, 1),
			maxStack:    maxStack(0, 1),
		},
		BALANCE: {
			execute:     opBalance,
			constantGas: vars.BalanceGasFrontier,
			minStack:    minStack(1, 1),
			maxStack:    maxStack(1, 1),
		},
		ORIGIN: {
			execute:     opOrigin,
			constantGas: GasQuickStep,
			minStack:    minStack(0, 1),
			maxStack:    maxStack(0, 1),
		},
		CALLER: {
			execute:     opCaller,
			constantGas: GasQuickStep,
			minStack:    minStack(0, 1),
			maxStack:    maxStack(0, 1),
		},
		CALLVALUE: {
			execute:     opCallValue,
			constantGas: GasQuickStep,
			minStack:    minStack(0, 1),
			maxStack:    maxStack(0, 1),
		},
		CALLDATALOAD: {
			execute:     opCallDataLoad,
			constantGas: GasFastestStep,
			minStack:    minStack(1, 1),
			maxStack:    maxStack(1, 1),
		},
		CALLDATASIZE: {
			execute:     opCallDataSize,
			constantGas: GasQuickStep,
			minStack:    minStack(0, 1),
			maxStack:    maxStack(0, 1),
		},
		CALLDATACOPY: {
			execute:     opCallDataCopy,
			constantGas: GasFastestStep,
			dynamicGas:  gasCallDataCopy,
			minStack:    minStack(3, 0),
			maxStack:    maxStack(3, 0),
			memorySize:  memoryCallDataCopy,
		},
		CODESIZE: {
			execute:     opCodeSize,
			constantGas: GasQuickStep,
			minStack:    minStack(0, 1),
			maxStack:    maxStack(0, 1),
		},
		CODECOPY: {
			execute:     opCodeCopy,
			constantGas: GasFastestStep,
			dynamicGas:  gasCodeCopy,
			minStack:    minStack(3, 0),
			maxStack:    maxStack(3, 0),
			memorySize:  memoryCodeCopy,
		},
		GASPRICE: {
			execute:     opGasprice,
			constantGas: GasQuickStep,
			minStack:    minStack(0, 1),
			maxStack:    maxStack(0, 1),
		},
		EXTCODESIZE: {
			execute:     opExtCodeSize,
			constantGas: vars.ExtcodeSizeGasFrontier,
			minStack:    minStack(1, 1),
			maxStack:    maxStack(1, 1),
		},
		EXTCODECOPY: {
			execute:     opExtCodeCopy,
			constantGas: vars.ExtcodeCopyBaseFrontier,
			dynamicGas:  gasExtCodeCopy,
			minStack:    minStack(4, 0),
			maxStack:    maxStack(4, 0),
			memorySize:  memoryExtCodeCopy,
		},
		BLOCKHASH: {
			execute:     opBlockhash,
			constantGas: GasExtStep,
			minStack:    minStack(1, 1),
			maxStack:    maxStack(1, 1),
		},
		COINBASE: {
			execute:     opCoinbase,
			constantGas: GasQuickStep,
			minStack:    minStack(0, 1),
			maxStack:    maxStack(0, 1),
		},
		TIMESTAMP: {
			execute:     opTimestamp,
			constantGas: GasQuickStep,
			minStack:    minStack(0, 1),
			maxStack:    maxStack(0, 1),
		},
		NUMBER: {
			execute:     opNumber,
			constantGas: GasQuickStep,
			minStack:    minStack(0, 1),
			maxStack:    maxStack(0, 1),
		},
		DIFFICULTY: {
			execute:     opDifficulty,
			constantGas: GasQuickStep,
			minStack:    minStack(0, 1),
			maxStack:    maxStack(0, 1),
		},
		GASLIMIT: {
			execute:     opGasLimit,
			constantGas: GasQuickStep,
			minStack:    minStack(0, 1),
			maxStack:    maxStack(0, 1),
		},
		POP: {
			execute:     opPop,
			constantGas: GasQuickStep,
			minStack:    minStack(1, 0),
			maxStack:    maxStack(1, 0),
		},
		MLOAD: {
			execute:     opMload,
			constantGas: GasFastestStep,
			dynamicGas:  gasMLoad,
			minStack:    minStack(1, 1),
			maxStack:    maxStack(1, 1),
			memorySize:  memoryMLoad,
		},
		MSTORE: {
			execute:     opMstore,
			constantGas: GasFastestStep,
			dynamicGas:  gasMStore,
			minStack:    minStack(2, 0),
			maxStack:    maxStack(2, 0),
			memorySize:  memoryMStore,
		},
		MSTORE8: {
			execute:     opMstore8,
			constantGas: GasFastestStep,
			dynamicGas:  gasMStore8,
			memorySize:  memoryMStore8,
			minStack:    minStack(2, 0),
			maxStack:    maxStack(2, 0),
		},
		SLOAD: {
			execute:     opSload,
			constantGas: vars.SloadGasFrontier,
			minStack:    minStack(1, 1),
			maxStack:    maxStack(1, 1),
		},
		SSTORE: {
			execute:    opSstore,
			dynamicGas: gasSStore,
			minStack:   minStack(2, 0),
			maxStack:   maxStack(2, 0),
		},
		JUMP: {
			execute:     opJump,
			constantGas: GasMidStep,
			minStack:    minStack(1, 0),
			maxStack:    maxStack(1, 0),
		},
		JUMPI: {
			execute:     opJumpi,
			constantGas: GasSlowStep,
			minStack:    minStack(2, 0),
			maxStack:    maxStack(2, 0),
		},
		PC: {
			execute:     opPc,
			constantGas: GasQuickStep,
			minStack:    minStack(0, 1),
			maxStack:    maxStack(0, 1),
		},
		MSIZE: {
			execute:     opMsize,
			constantGas: GasQuickStep,
			minStack:    minStack(0, 1),
			maxStack:    maxStack(0, 1),
		},
		GAS: {
			execute:     opGas,
			constantGas: GasQuickStep,
			minStack:    minStack(0, 1),
			maxStack:    maxStack(0, 1),
		},
		JUMPDEST: {
			execute:     opJumpdest,
			constantGas: vars.JumpdestGas,
			minStack:    minStack(0, 0),
			maxStack:    maxStack(0, 0),
		},
		PUSH1: {
			execute:     opPush1,
			constantGas: GasFastestStep,
			minStack:    minStack(0, 1),
			maxStack:    maxStack(0, 1),
		},
		PUSH2: {
			execute:     makePush(2, 2),
			constantGas: GasFastestStep,
			minStack:    minStack(0, 1),
			maxStack:    maxStack(0, 1),
		},
		PUSH3: {
			execute:     makePush(3, 3),
			constantGas: GasFastestStep,
			minStack:    minStack(0, 1),
			maxStack:    maxStack(0, 1),
		},
		PUSH4: {
			execute:     makePush(4, 4),
			constantGas: GasFastestStep,
			minStack:    minStack(0, 1),
			maxStack:    maxStack(0, 1),
		},
		PUSH5: {
			execute:     makePush(5, 5),
			constantGas: GasFastestStep,
			minStack:    minStack(0, 1),
			maxStack:    maxStack(0, 1),
		},
		PUSH6: {
			execute:     makePush(6, 6),
			constantGas: GasFastestStep,
			minStack:    minStack(0, 1),
			maxStack:    maxStack(0, 1),
		},
		PUSH7: {
			execute:     makePush(7, 7),
			constantGas: GasFastestStep,
			minStack:    minStack(0, 1),
			maxStack:    maxStack(0, 1),
		},
		PUSH8: {
			execute:     makePush(8, 8),
			constantGas: GasFastestStep,
			minStack:    minStack(0, 1),
			maxStack:    maxStack(0, 1),
		},
		PUSH9: {
			execute:     makePush(9, 9),
			constantGas: GasFastestStep,
			minStack:    minStack(0, 1),
			maxStack:    maxStack(0, 1),
		},
		PUSH10: {
			execute:     makePush(10, 10),
			constantGas: GasFastestStep,
			minStack:    minStack(0, 1),
			maxStack:    maxStack(0, 1),
		},
		PUSH11: {
			execute:     makePush(11, 11),
			constantGas: GasFastestStep,
			minStack:    minStack(0, 1),
			maxStack:    maxStack(0, 1),
		},
		PUSH12: {
			execute:     makePush(12, 12),
			constantGas: GasFastestStep,
			minStack:    minStack(0, 1),
			maxStack:    maxStack(0, 1),
		},
		PUSH13: {
			execute:     makePush(13, 13),
			constantGas: GasFastestStep,
			minStack:    minStack(0, 1),
			maxStack:    maxStack(0, 1),
		},
		PUSH14: {
			execute:     makePush(14, 14),
			constantGas: GasFastestStep,
			minStack:    minStack(0, 1),
			maxStack:    maxStack(0, 1),
		},
		PUSH15: {
			execute:     makePush(15, 15),
			constantGas: GasFastestStep,
			minStack:    minStack(0, 1),
			maxStack:    maxStack(0, 1),
		},
		PUSH16: {
			execute:     makePush(16, 16),
			constantGas: GasFastestStep,
			minStack:    minStack(0, 1),
			maxStack:    maxStack(0, 1),
		},
		PUSH17: {
			execute:     makePush(17, 17),
			constantGas: GasFastestStep,
			minStack:    minStack(0, 1),
			maxStack:    maxStack(0, 1),
		},
		PUSH18: {
			execute:     makePush(18, 18),
			constantGas: GasFastestStep,
			minStack:    minStack(0, 1),
			maxStack:    maxStack(0, 1),
		},
		PUSH19: {
			execute:     makePush(19, 19),
			constantGas: GasFastestStep,
			minStack:    minStack(0, 1),
			maxStack:    maxStack(0, 1),
		},
		PUSH20: {
			execute:     makePush(20, 20),
			constantGas: GasFastestStep,
			minStack:    minStack(0, 1),
			maxStack:    maxStack(0, 1),
		},
		PUSH21: {
			execute:     makePush(21, 21),
			constantGas: GasFastestStep,
			minStack:    minStack(0, 1),
			maxStack:    maxStack(0, 1),
		},
		PUSH22: {
			execute:     makePush(22, 22),
			constantGas: GasFastestStep,
			minStack:    minStack(0, 1),
			maxStack:    maxStack(0, 1),
		},
		PUSH23: {
			execute:     makePush(23, 23),
			constantGas: GasFastestStep,
			minStack:    minStack(0, 1),
			maxStack:    maxStack(0, 1),
		},
		PUSH24: {
			execute:     makePush(24, 24),
			constantGas: GasFastestStep,
			minStack:    minStack(0, 1),
			maxStack:    maxStack(0, 1),
		},
		PUSH25: {
			execute:     makePush(25, 25),
			constantGas: GasFastestStep,
			minStack:    minStack(0, 1),
			maxStack:    maxStack(0, 1),
		},
		PUSH26: {
			execute:     makePush(26, 26),
			constantGas: GasFastestStep,
			minStack:    minStack(0, 1),
			maxStack:    maxStack(0, 1),
		},
		PUSH27: {
			execute:     makePush(27, 27),
			constantGas: GasFastestStep,
			minStack:    minStack(0, 1),
			maxStack:    maxStack(0, 1),
		},
		PUSH28: {
			execute:     makePush(28, 28),
			constantGas: GasFastestStep,
			minStack:    minStack(0, 1),
			maxStack:    maxStack(0, 1),
		},
		PUSH29: {
			execute:     makePush(29, 29),
			constantGas: GasFastestStep,
			minStack:    minStack(0, 1),
			maxStack:    maxStack(0, 1),
		},
		PUSH30: {
			execute:     makePush(30, 30),
			constantGas: GasFastestStep,
			minStack:    minStack(0, 1),
			maxStack:    maxStack(0, 1),
		},
		PUSH31: {
			execute:     makePush(31, 31),
			constantGas: GasFastestStep,
			minStack:    minStack(0, 1),
			maxStack:    maxStack(0, 1),
		},
		PUSH32: {
			execute:     makePush(32, 32),
			constantGas: GasFastestStep,
			minStack:    minStack(0, 1),
			maxStack:    maxStack(0, 1),
		},
		DUP1: {
			execute:     makeDup(1),
			constantGas: GasFastestStep,
			minStack:    minDupStack(1),
			maxStack:    maxDupStack(1),
		},
		DUP2: {
			execute:     makeDup(2),
			constantGas: GasFastestStep,
			minStack:    minDupStack(2),
			maxStack:    maxDupStack(2),
		},
		DUP3: {
			execute:     makeDup(3),
			constantGas: GasFastestStep,
			minStack:    minDupStack(3),
			maxStack:    maxDupStack(3),
		},
		DUP4: {
			execute:     makeDup(4),
			constantGas: GasFastestStep,
			minStack:    minDupStack(4),
			maxStack:    maxDupStack(4),
		},
		DUP5: {
			execute:     makeDup(5),
			constantGas: GasFastestStep,
			minStack:    minDupStack(5),
			maxStack:    maxDupStack(5),
		},
		DUP6: {
			execute:     makeDup(6),
			constantGas: GasFastestStep,
			minStack:    minDupStack(6),
			maxStack:    maxDupStack(6),
		},
		DUP7: {
			execute:     makeDup(7),
			constantGas: GasFastestStep,
			minStack:    minDupStack(7),
			maxStack:    maxDupStack(7),
		},
		DUP8: {
			execute:     makeDup(8),
			constantGas: GasFastestStep,
			minStack:    minDupStack(8),
			maxStack:    maxDupStack(8),
		},
		DUP9: {
			execute:     makeDup(9),
			constantGas: GasFastestStep,
			minStack:    minDupStack(9),
			maxStack:    maxDupStack(9),
		},
		DUP10: {
			execute:     makeDup(10),
			constantGas: GasFastestStep,
			minStack:    minDupStack(10),
			maxStack:    maxDupStack(10),
		},
		DUP11: {
			execute:     makeDup(11),
			constantGas: GasFastestStep,
			minStack:    minDupStack(11),
			maxStack:    maxDupStack(11),
		},
		DUP12: {
			execute:     makeDup(12),
			constantGas: GasFastestStep,
			minStack:    minDupStack(12),
			maxStack:    maxDupStack(12),
		},
		DUP13: {
			execute:     makeDup(13),
			constantGas: GasFastestStep,
			minStack:    minDupStack(13),
			maxStack:    maxDupStack(13),
		},
		DUP14: {
			execute:     makeDup(14),
			constantGas: GasFastestStep,
			minStack:    minDupStack(14),
			maxStack:    maxDupStack(14),
		},
		DUP15: {
			execute:     makeDup(15),
			constantGas: GasFastestStep,
			minStack:    minDupStack(15),
			maxStack:    maxDupStack(15),
		},
		DUP16: {
			execute:     makeDup(16),
			constantGas: GasFastestStep,
			minStack:    minDupStack(16),
			maxStack:    maxDupStack(16),
		},
		SWAP1: {
			execute:     makeSwap(1),
			constantGas: GasFastestStep,
			minStack:    minSwapStack(2),
			maxStack:    maxSwapStack(2),
		},
		SWAP2: {
			execute:     makeSwap(2),
			constantGas: GasFastestStep,
			minStack:    minSwapStack(3),
			maxStack:    maxSwapStack(3),
		},
		SWAP3: {
			execute:     makeSwap(3),
			constantGas: GasFastestStep,
			minStack:    minSwapStack(4),
			maxStack:    maxSwapStack(4),
		},
		SWAP4: {
			execute:     makeSwap(4),
			constantGas: GasFastestStep,
			minStack:    minSwapStack(5),
			maxStack:    maxSwapStack(5),
		},
		SWAP5: {
			execute:     makeSwap(5),
			constantGas: GasFastestStep,
			minStack:    minSwapStack(6),
			maxStack:    maxSwapStack(6),
		},
		SWAP6: {
			execute:     makeSwap(6),
			constantGas: GasFastestStep,
			minStack:    minSwapStack(7),
			maxStack:    maxSwapStack(7),
		},
		SWAP7: {
			execute:     makeSwap(7),
			constantGas: GasFastestStep,
			minStack:    minSwapStack(8),
			maxStack:    maxSwapStack(8),
		},
		SWAP8: {
			execute:     makeSwap(8),
			constantGas: GasFastestStep,
			minStack:    minSwapStack(9),
			maxStack:    maxSwapStack(9),
		},
		SWAP9: {
			execute:     makeSwap(9),
			constantGas: GasFastestStep,
			minStack:    minSwapStack(10),
			maxStack:    maxSwapStack(10),
		},
		SWAP10: {
			execute:     makeSwap(10),
			constantGas: GasFastestStep,
			minStack:    minSwapStack(11),
			maxStack:    maxSwapStack(11),
		},
		SWAP11: {
			execute:     makeSwap(11),
			constantGas: GasFastestStep,
			minStack:    minSwapStack(12),
			maxStack:    maxSwapStack(12),
		},
		SWAP12: {
			execute:     makeSwap(12),
			constantGas: GasFastestStep,
			minStack:    minSwapStack(13),
			maxStack:    maxSwapStack(13),
		},
		SWAP13: {
			execute:     makeSwap(13),
			constantGas: GasFastestStep,
			minStack:    minSwapStack(14),
			maxStack:    maxSwapStack(14),
		},
		SWAP14: {
			execute:     makeSwap(14),
			constantGas: GasFastestStep,
			minStack:    minSwapStack(15),
			maxStack:    maxSwapStack(15),
		},
		SWAP15: {
			execute:     makeSwap(15),
			constantGas: GasFastestStep,
			minStack:    minSwapStack(16),
			maxStack:    maxSwapStack(16),
		},
		SWAP16: {
			execute:     makeSwap(16),
			constantGas: GasFastestStep,
			minStack:    minSwapStack(17),
			maxStack:    maxSwapStack(17),
		},
		LOG0: {
			execute:    makeLog(0),
			dynamicGas: makeGasLog(0),
			minStack:   minStack(2, 0),
			maxStack:   maxStack(2, 0),
			memorySize: memoryLog,
		},
		LOG1: {
			execute:    makeLog(1),
			dynamicGas: makeGasLog(1),
			minStack:   minStack(3, 0),
			maxStack:   maxStack(3, 0),
			memorySize: memoryLog,
		},
		LOG2: {
			execute:    makeLog(2),
			dynamicGas: makeGasLog(2),
			minStack:   minStack(4, 0),
			maxStack:   maxStack(4, 0),
			memorySize: memoryLog,
		},
		LOG3: {
			execute:    makeLog(3),
			dynamicGas: makeGasLog(3),
			minStack:   minStack(5, 0),
			maxStack:   maxStack(5, 0),
			memorySize: memoryLog,
		},
		LOG4: {
			execute:    makeLog(4),
			dynamicGas: makeGasLog(4),
			minStack:   minStack(6, 0),
			maxStack:   maxStack(6, 0),
			memorySize: memoryLog,
		},
		CREATE: {
			execute:     opCreate,
			constantGas: vars.CreateGas,
			dynamicGas:  gasCreate,
			minStack:    minStack(3, 1),
			maxStack:    maxStack(3, 1),
			memorySize:  memoryCreate,
		},
		CALL: {
			execute:     opCall,
			constantGas: vars.CallGasFrontier,
			dynamicGas:  gasCall,
			minStack:    minStack(7, 1),
			maxStack:    maxStack(7, 1),
			memorySize:  memoryCall,
		},
		CALLCODE: {
			execute:     opCallCode,
			constantGas: vars.CallGasFrontier,
			dynamicGas:  gasCallCode,
			minStack:    minStack(7, 1),
			maxStack:    maxStack(7, 1),
			memorySize:  memoryCall,
		},
		RETURN: {
			execute:    opReturn,
			dynamicGas: gasReturn,
			minStack:   minStack(2, 0),
			maxStack:   maxStack(2, 0),
			memorySize: memoryReturn,
		},
		SELFDESTRUCT: {
			execute:    opSelfdestruct,
			dynamicGas: gasSelfdestruct,
			minStack:   minStack(1, 0),
			maxStack:   maxStack(1, 0),
		},
	}

	// Fill all unassigned slots with opUndefined.
	for i, entry := range tbl {
		if entry == nil {
			tbl[i] = &operation{execute: opUndefined, maxStack: maxStack(0, 0)}
		}
	}

	return validate(tbl)
}

func copyJumpTable(source *JumpTable) *JumpTable {
	dest := *source
	for i, op := range source {
		if op != nil {
			opCopy := *op
			dest[i] = &opCopy
		}
	}
	return &dest
}<|MERGE_RESOLUTION|>--- conflicted
+++ resolved
@@ -46,23 +46,6 @@
 	memorySize memorySizeFunc
 }
 
-<<<<<<< HEAD
-=======
-var (
-	frontierInstructionSet         = newFrontierInstructionSet()
-	homesteadInstructionSet        = newHomesteadInstructionSet()
-	tangerineWhistleInstructionSet = newTangerineWhistleInstructionSet()
-	spuriousDragonInstructionSet   = newSpuriousDragonInstructionSet()
-	byzantiumInstructionSet        = newByzantiumInstructionSet()
-	constantinopleInstructionSet   = newConstantinopleInstructionSet()
-	istanbulInstructionSet         = newIstanbulInstructionSet()
-	berlinInstructionSet           = newBerlinInstructionSet()
-	londonInstructionSet           = newLondonInstructionSet()
-	mergeInstructionSet            = newMergeInstructionSet()
-	shanghaiInstructionSet         = newShanghaiInstructionSet()
-)
-
->>>>>>> 18b641b0
 // JumpTable contains the EVM opcodes supported at a given fork.
 type JumpTable [256]*operation
 
@@ -84,30 +67,10 @@
 	return jt
 }
 
-<<<<<<< HEAD
 // instructionSetForConfig determines an instruction set for the vm using
 // the chain config params and a current block number
 func instructionSetForConfig(config ctypes.ChainConfigurator, isPostMerge bool, bn *big.Int) JumpTable {
 	instructionSet := newBaseInstructionSet()
-=======
-func newShanghaiInstructionSet() JumpTable {
-	instructionSet := newMergeInstructionSet()
-	enable3855(&instructionSet) // PUSH0 instruction
-	enable3860(&instructionSet) // Limit and meter initcode
-	return validate(instructionSet)
-}
-
-func newMergeInstructionSet() JumpTable {
-	instructionSet := newLondonInstructionSet()
-	instructionSet[PREVRANDAO] = &operation{
-		execute:     opRandom,
-		constantGas: GasQuickStep,
-		minStack:    minStack(0, 1),
-		maxStack:    maxStack(0, 1),
-	}
-	return validate(instructionSet)
-}
->>>>>>> 18b641b0
 
 	// Homestead
 	if config.IsEnabled(config.GetEIP7Transition, bn) {
@@ -238,6 +201,13 @@
 			maxStack:    maxStack(0, 1),
 		}
 	}
+	// TODO-meowsbits Implement me.
+	if config.IsEnabled(config.GetEIP3855Transition, bn) {
+		enable3855(&instructionSet) // PUSH0 instruction
+	}
+	if config.IsEnabled(config.GetEIP3860Transition, bn) {
+		enable3860(&instructionSet) // Limit and meter initcode
+	}
 	return validate(instructionSet)
 }
 
