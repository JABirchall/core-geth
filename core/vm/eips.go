--- conflicted
+++ resolved
@@ -99,15 +99,9 @@
 }
 
 // opChainID implements CHAINID opcode
-<<<<<<< HEAD
-func opChainID(pc *uint64, interpreter *EVMInterpreter, callContext *callCtx) ([]byte, error) {
+func opChainID(pc *uint64, interpreter *EVMInterpreter, scope *ScopeContext) ([]byte, error) {
 	chainId, _ := uint256.FromBig(interpreter.evm.chainConfig.GetChainID())
-	callContext.stack.push(chainId)
-=======
-func opChainID(pc *uint64, interpreter *EVMInterpreter, scope *ScopeContext) ([]byte, error) {
-	chainId, _ := uint256.FromBig(interpreter.evm.chainConfig.ChainID)
 	scope.Stack.push(chainId)
->>>>>>> 97d11b01
 	return nil, nil
 }
 
