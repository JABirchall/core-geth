--- conflicted
+++ resolved
@@ -143,25 +143,7 @@
 	}
 
 	// SepoliaChainConfig contains the chain parameters to run a node on the Sepolia test network.
-<<<<<<< HEAD
 	SepoliaChainConfig = &goethereum.ChainConfig{
-		ChainID:             big.NewInt(11155111),
-		HomesteadBlock:      big.NewInt(0),
-		DAOForkBlock:        nil,
-		DAOForkSupport:      true,
-		EIP150Block:         big.NewInt(0),
-		EIP155Block:         big.NewInt(0),
-		EIP158Block:         big.NewInt(0),
-		ByzantiumBlock:      big.NewInt(0),
-		ConstantinopleBlock: big.NewInt(0),
-		PetersburgBlock:     big.NewInt(0),
-		IstanbulBlock:       big.NewInt(0),
-		MuirGlacierBlock:    big.NewInt(0),
-		BerlinBlock:         big.NewInt(0),
-		LondonBlock:         big.NewInt(0),
-		Ethash:              new(ctypes.EthashConfig),
-=======
-	SepoliaChainConfig = &ChainConfig{
 		ChainID:                 big.NewInt(11155111),
 		HomesteadBlock:          big.NewInt(0),
 		DAOForkBlock:            nil,
@@ -177,8 +159,7 @@
 		BerlinBlock:             big.NewInt(0),
 		LondonBlock:             big.NewInt(0),
 		TerminalTotalDifficulty: big.NewInt(17_000_000_000_000_000),
-		Ethash:                  new(EthashConfig),
->>>>>>> 8f2416a8
+		Ethash:              new(ctypes.EthashConfig),
 	}
 
 	// SepoliaTrustedCheckpoint contains the light client trusted checkpoint for the Sepolia test network.
