// Copyright 2015 The go-ethereum Authors
// This file is part of the go-ethereum library.
//
// The go-ethereum library is free software: you can redistribute it and/or modify
// it under the terms of the GNU Lesser General Public License as published by
// the Free Software Foundation, either version 3 of the License, or
// (at your option) any later version.
//
// The go-ethereum library is distributed in the hope that it will be useful,
// but WITHOUT ANY WARRANTY; without even the implied warranty of
// MERCHANTABILITY or FITNESS FOR A PARTICULAR PURPOSE. See the
// GNU Lesser General Public License for more details.
//
// You should have received a copy of the GNU Lesser General Public License
// along with the go-ethereum library. If not, see <http://www.gnu.org/licenses/>.

// package web3ext contains geth specific web3.js extensions.
package web3ext

var Modules = map[string]string{
	"admin":    AdminJs,
	"clique":   CliqueJs,
	"ethash":   EthashJs,
	"debug":    DebugJs,
	"eth":      EthJs,
	"miner":    MinerJs,
	"net":      NetJs,
	"personal": PersonalJs,
	"rpc":      RpcJs,
	"trace":    TraceJs,
	"txpool":   TxpoolJs,
	"les":      LESJs,
	"vflux":    VfluxJs,
}

const CliqueJs = `
web3._extend({
	property: 'clique',
	methods: [
		new web3._extend.Method({
			name: 'getSnapshot',
			call: 'clique_getSnapshot',
			params: 1,
			inputFormatter: [web3._extend.formatters.inputBlockNumberFormatter]
		}),
		new web3._extend.Method({
			name: 'getSnapshotAtHash',
			call: 'clique_getSnapshotAtHash',
			params: 1
		}),
		new web3._extend.Method({
			name: 'getSigners',
			call: 'clique_getSigners',
			params: 1,
			inputFormatter: [web3._extend.formatters.inputBlockNumberFormatter]
		}),
		new web3._extend.Method({
			name: 'getSignersAtHash',
			call: 'clique_getSignersAtHash',
			params: 1
		}),
		new web3._extend.Method({
			name: 'propose',
			call: 'clique_propose',
			params: 2
		}),
		new web3._extend.Method({
			name: 'discard',
			call: 'clique_discard',
			params: 1
		}),
		new web3._extend.Method({
			name: 'status',
			call: 'clique_status',
			params: 0
		}),
		new web3._extend.Method({
			name: 'getSigner',
			call: 'clique_getSigner',
			params: 1,
			inputFormatter: [null]
		}),
	],
	properties: [
		new web3._extend.Property({
			name: 'proposals',
			getter: 'clique_proposals'
		}),
	]
});
`

const EthashJs = `
web3._extend({
	property: 'ethash',
	methods: [
		new web3._extend.Method({
			name: 'getWork',
			call: 'ethash_getWork',
			params: 0
		}),
		new web3._extend.Method({
			name: 'getHashrate',
			call: 'ethash_getHashrate',
			params: 0
		}),
		new web3._extend.Method({
			name: 'submitWork',
			call: 'ethash_submitWork',
			params: 3,
		}),
		new web3._extend.Method({
			name: 'submitHashrate',
			call: 'ethash_submitHashrate',
			params: 2,
		}),
	]
});
`

const AdminJs = `
web3._extend({
	property: 'admin',
	methods: [
		new web3._extend.Method({
			name: 'addPeer',
			call: 'admin_addPeer',
			params: 1
		}),
		new web3._extend.Method({
			name: 'removePeer',
			call: 'admin_removePeer',
			params: 1
		}),
		new web3._extend.Method({
			name: 'addTrustedPeer',
			call: 'admin_addTrustedPeer',
			params: 1
		}),
		new web3._extend.Method({
			name: 'removeTrustedPeer',
			call: 'admin_removeTrustedPeer',
			params: 1
		}),
		new web3._extend.Method({
			name: 'exportChain',
			call: 'admin_exportChain',
			params: 3,
			inputFormatter: [null, null, null]
		}),
		new web3._extend.Method({
			name: 'importChain',
			call: 'admin_importChain',
			params: 1
		}),
		new web3._extend.Method({
			name: 'maxPeers',
			call: 'admin_maxPeers',
			params: 1
		}),
		new web3._extend.Method({
			name: 'ecbp1100',
			call: 'admin_ecbp1100',
			params: 1
		}),
		new web3._extend.Method({
			name: 'sleepBlocks',
			call: 'admin_sleepBlocks',
			params: 2
		}),
		new web3._extend.Method({
			name: 'startHTTP',
			call: 'admin_startHTTP',
			params: 5,
			inputFormatter: [null, null, null, null, null]
		}),
		new web3._extend.Method({
			name: 'stopHTTP',
			call: 'admin_stopHTTP'
		}),
		// This method is deprecated.
		new web3._extend.Method({
			name: 'startRPC',
			call: 'admin_startRPC',
			params: 5,
			inputFormatter: [null, null, null, null, null]
		}),
		// This method is deprecated.
		new web3._extend.Method({
			name: 'stopRPC',
			call: 'admin_stopRPC'
		}),
		new web3._extend.Method({
			name: 'startWS',
			call: 'admin_startWS',
			params: 4,
			inputFormatter: [null, null, null, null]
		}),
		new web3._extend.Method({
			name: 'stopWS',
			call: 'admin_stopWS'
		}),
	],
	properties: [
		new web3._extend.Property({
			name: 'nodeInfo',
			getter: 'admin_nodeInfo'
		}),
		new web3._extend.Property({
			name: 'peers',
			getter: 'admin_peers'
		}),
		new web3._extend.Property({
			name: 'datadir',
			getter: 'admin_datadir'
		}),
	]
});
`

const DebugJs = `
web3._extend({
	property: 'debug',
	methods: [
		new web3._extend.Method({
			name: 'accountRange',
			call: 'debug_accountRange',
			params: 6,
			inputFormatter: [web3._extend.formatters.inputDefaultBlockNumberFormatter, null, null, null, null, null],
		}),
		new web3._extend.Method({
			name: 'printBlock',
			call: 'debug_printBlock',
			params: 1,
			outputFormatter: console.log
		}),
		new web3._extend.Method({
			name: 'getHeaderRlp',
			call: 'debug_getHeaderRlp',
			params: 1
		}),
		new web3._extend.Method({
			name: 'getBlockRlp',
			call: 'debug_getBlockRlp',
			params: 1
		}),
		new web3._extend.Method({
			name: 'testSignCliqueBlock',
			call: 'debug_testSignCliqueBlock',
			params: 2,
			inputFormatter: [web3._extend.formatters.inputAddressFormatter, null],
		}),
		new web3._extend.Method({
			name: 'setHead',
			call: 'debug_setHead',
			params: 1
		}),
		new web3._extend.Method({
			name: 'seedHash',
			call: 'debug_seedHash',
			params: 1
		}),
		new web3._extend.Method({
			name: 'dumpBlock',
			call: 'debug_dumpBlock',
			params: 1,
			inputFormatter: [web3._extend.formatters.inputBlockNumberFormatter]
		}),
		new web3._extend.Method({
			name: 'chaindbProperty',
			call: 'debug_chaindbProperty',
			params: 1,
			outputFormatter: console.log
		}),
		new web3._extend.Method({
			name: 'chaindbCompact',
			call: 'debug_chaindbCompact',
		}),
		new web3._extend.Method({
			name: 'verbosity',
			call: 'debug_verbosity',
			params: 1
		}),
		new web3._extend.Method({
			name: 'vmodule',
			call: 'debug_vmodule',
			params: 1
		}),
		new web3._extend.Method({
			name: 'backtraceAt',
			call: 'debug_backtraceAt',
			params: 1,
		}),
		new web3._extend.Method({
			name: 'stacks',
			call: 'debug_stacks',
			params: 1,
			inputFormatter: [null],
			outputFormatter: console.log
		}),
		new web3._extend.Method({
			name: 'freeOSMemory',
			call: 'debug_freeOSMemory',
			params: 0,
		}),
		new web3._extend.Method({
			name: 'setGCPercent',
			call: 'debug_setGCPercent',
			params: 1,
		}),
		new web3._extend.Method({
			name: 'memStats',
			call: 'debug_memStats',
			params: 0,
		}),
		new web3._extend.Method({
			name: 'gcStats',
			call: 'debug_gcStats',
			params: 0,
		}),
		new web3._extend.Method({
			name: 'cpuProfile',
			call: 'debug_cpuProfile',
			params: 2
		}),
		new web3._extend.Method({
			name: 'startCPUProfile',
			call: 'debug_startCPUProfile',
			params: 1
		}),
		new web3._extend.Method({
			name: 'stopCPUProfile',
			call: 'debug_stopCPUProfile',
			params: 0
		}),
		new web3._extend.Method({
			name: 'goTrace',
			call: 'debug_goTrace',
			params: 2
		}),
		new web3._extend.Method({
			name: 'startGoTrace',
			call: 'debug_startGoTrace',
			params: 1
		}),
		new web3._extend.Method({
			name: 'stopGoTrace',
			call: 'debug_stopGoTrace',
			params: 0
		}),
		new web3._extend.Method({
			name: 'blockProfile',
			call: 'debug_blockProfile',
			params: 2
		}),
		new web3._extend.Method({
			name: 'setBlockProfileRate',
			call: 'debug_setBlockProfileRate',
			params: 1
		}),
		new web3._extend.Method({
			name: 'writeBlockProfile',
			call: 'debug_writeBlockProfile',
			params: 1
		}),
		new web3._extend.Method({
			name: 'mutexProfile',
			call: 'debug_mutexProfile',
			params: 2
		}),
		new web3._extend.Method({
			name: 'setMutexProfileFraction',
			call: 'debug_setMutexProfileFraction',
			params: 1
		}),
		new web3._extend.Method({
			name: 'writeMutexProfile',
			call: 'debug_writeMutexProfile',
			params: 1
		}),
		new web3._extend.Method({
			name: 'writeMemProfile',
			call: 'debug_writeMemProfile',
			params: 1
		}),
		new web3._extend.Method({
			name: 'traceBlock',
			call: 'debug_traceBlock',
			params: 2,
			inputFormatter: [null, null]
		}),
		new web3._extend.Method({
			name: 'traceBlockFromFile',
			call: 'debug_traceBlockFromFile',
			params: 2,
			inputFormatter: [null, null]
		}),
		new web3._extend.Method({
			name: 'traceBadBlock',
			call: 'debug_traceBadBlock',
			params: 1,
			inputFormatter: [null]
		}),
		new web3._extend.Method({
			name: 'standardTraceBadBlockToFile',
			call: 'debug_standardTraceBadBlockToFile',
			params: 2,
			inputFormatter: [null, null]
		}),
		new web3._extend.Method({
			name: 'intermediateRoots',
			call: 'debug_intermediateRoots',
			params: 2,
			inputFormatter: [null, null]
		}),
		new web3._extend.Method({
			name: 'standardTraceBlockToFile',
			call: 'debug_standardTraceBlockToFile',
			params: 2,
			inputFormatter: [null, null]
		}),
		new web3._extend.Method({
			name: 'traceBlockByNumber',
			call: 'debug_traceBlockByNumber',
			params: 2,
			inputFormatter: [web3._extend.formatters.inputBlockNumberFormatter, null]
		}),
		new web3._extend.Method({
			name: 'traceBlockByHash',
			call: 'debug_traceBlockByHash',
			params: 2,
			inputFormatter: [null, null]
		}),
		new web3._extend.Method({
			name: 'traceTransaction',
			call: 'debug_traceTransaction',
			params: 2,
			inputFormatter: [null, null]
		}),
		new web3._extend.Method({
			name: 'traceCall',
			call: 'debug_traceCall',
			params: 3,
			inputFormatter: [null, null, null]
		}),
		new web3._extend.Method({
			name: 'preimage',
			call: 'debug_preimage',
			params: 1,
			inputFormatter: [null]
		}),
		new web3._extend.Method({
			name: 'getBadBlocks',
			call: 'debug_getBadBlocks',
			params: 0,
		}),
		new web3._extend.Method({
			name: 'storageRangeAt',
			call: 'debug_storageRangeAt',
			params: 5,
		}),
		new web3._extend.Method({
			name: 'getModifiedAccountsByNumber',
			call: 'debug_getModifiedAccountsByNumber',
			params: 2,
			inputFormatter: [null, null],
		}),
		new web3._extend.Method({
			name: 'getModifiedAccountsByHash',
			call: 'debug_getModifiedAccountsByHash',
			params: 2,
			inputFormatter:[null, null],
		}),
		new web3._extend.Method({
			name: 'freezeClient',
			call: 'debug_freezeClient',
			params: 1,
		}),
		new web3._extend.Method({
<<<<<<< HEAD
			name: 'removePendingTransaction',
			call: 'debug_removePendingTransaction',
			params: 1
=======
			name: 'getAccessibleState',
			call: 'debug_getAccessibleState',
			params: 2,
			inputFormatter:[web3._extend.formatters.inputBlockNumberFormatter, web3._extend.formatters.inputBlockNumberFormatter],
>>>>>>> 6c4dc6c3
		}),
	],
	properties: []
});
`

const EthJs = `
web3._extend({
	property: 'eth',
	methods: [
		new web3._extend.Method({
			name: 'chainId',
			call: 'eth_chainId',
			params: 0
		}),
		new web3._extend.Method({
			name: 'sign',
			call: 'eth_sign',
			params: 2,
			inputFormatter: [web3._extend.formatters.inputAddressFormatter, null]
		}),
		new web3._extend.Method({
			name: 'resend',
			call: 'eth_resend',
			params: 3,
			inputFormatter: [web3._extend.formatters.inputTransactionFormatter, web3._extend.utils.fromDecimal, web3._extend.utils.fromDecimal]
		}),
		new web3._extend.Method({
			name: 'signTransaction',
			call: 'eth_signTransaction',
			params: 1,
			inputFormatter: [web3._extend.formatters.inputTransactionFormatter]
		}),
		new web3._extend.Method({
			name: 'estimateGas',
			call: 'eth_estimateGas',
			params: 2,
			inputFormatter: [web3._extend.formatters.inputCallFormatter, web3._extend.formatters.inputBlockNumberFormatter],
			outputFormatter: web3._extend.utils.toDecimal
		}),
		new web3._extend.Method({
			name: 'submitTransaction',
			call: 'eth_submitTransaction',
			params: 1,
			inputFormatter: [web3._extend.formatters.inputTransactionFormatter]
		}),
		new web3._extend.Method({
			name: 'fillTransaction',
			call: 'eth_fillTransaction',
			params: 1,
			inputFormatter: [web3._extend.formatters.inputTransactionFormatter]
		}),
		new web3._extend.Method({
			name: 'getHeaderByNumber',
			call: 'eth_getHeaderByNumber',
			params: 1,
			inputFormatter: [web3._extend.formatters.inputBlockNumberFormatter]
		}),
		new web3._extend.Method({
			name: 'getHeaderByHash',
			call: 'eth_getHeaderByHash',
			params: 1
		}),
		new web3._extend.Method({
			name: 'getBlockByNumber',
			call: 'eth_getBlockByNumber',
			params: 2,
			inputFormatter: [web3._extend.formatters.inputBlockNumberFormatter, function (val) { return !!val; }]
		}),
		new web3._extend.Method({
			name: 'getBlockByHash',
			call: 'eth_getBlockByHash',
			params: 2,
			inputFormatter: [null, function (val) { return !!val; }]
		}),
		new web3._extend.Method({
			name: 'getRawTransaction',
			call: 'eth_getRawTransactionByHash',
			params: 1
		}),
		new web3._extend.Method({
			name: 'getRawTransactionFromBlock',
			call: function(args) {
				return (web3._extend.utils.isString(args[0]) && args[0].indexOf('0x') === 0) ? 'eth_getRawTransactionByBlockHashAndIndex' : 'eth_getRawTransactionByBlockNumberAndIndex';
			},
			params: 2,
			inputFormatter: [web3._extend.formatters.inputBlockNumberFormatter, web3._extend.utils.toHex]
		}),
		new web3._extend.Method({
			name: 'getProof',
			call: 'eth_getProof',
			params: 3,
			inputFormatter: [web3._extend.formatters.inputAddressFormatter, null, web3._extend.formatters.inputBlockNumberFormatter]
		}),
		new web3._extend.Method({
			name: 'createAccessList',
			call: 'eth_createAccessList',
			params: 2,
			inputFormatter: [null, web3._extend.formatters.inputBlockNumberFormatter],
		}),
		new web3._extend.Method({
			name: 'feeHistory',
			call: 'eth_feeHistory',
			params: 3,
			inputFormatter: [null, web3._extend.formatters.inputBlockNumberFormatter, null]
		}),
	],
	properties: [
		new web3._extend.Property({
			name: 'pendingTransactions',
			getter: 'eth_pendingTransactions',
			outputFormatter: function(txs) {
				var formatted = [];
				for (var i = 0; i < txs.length; i++) {
					formatted.push(web3._extend.formatters.outputTransactionFormatter(txs[i]));
					formatted[i].blockHash = null;
				}
				return formatted;
			}
		}),
		new web3._extend.Property({
			name: 'maxPriorityFeePerGas',
			getter: 'eth_maxPriorityFeePerGas',
			outputFormatter: web3._extend.utils.toBigNumber
		}),
	]
});
`

const MinerJs = `
web3._extend({
	property: 'miner',
	methods: [
		new web3._extend.Method({
			name: 'start',
			call: 'miner_start',
			params: 1,
			inputFormatter: [null]
		}),
		new web3._extend.Method({
			name: 'stop',
			call: 'miner_stop'
		}),
		new web3._extend.Method({
			name: 'setEtherbase',
			call: 'miner_setEtherbase',
			params: 1,
			inputFormatter: [web3._extend.formatters.inputAddressFormatter]
		}),
		new web3._extend.Method({
			name: 'setExtra',
			call: 'miner_setExtra',
			params: 1
		}),
		new web3._extend.Method({
			name: 'setGasPrice',
			call: 'miner_setGasPrice',
			params: 1,
			inputFormatter: [web3._extend.utils.fromDecimal]
		}),
		new web3._extend.Method({
			name: 'setGasLimit',
			call: 'miner_setGasLimit',
			params: 1,
			inputFormatter: [web3._extend.utils.fromDecimal]
		}),
		new web3._extend.Method({
			name: 'setRecommitInterval',
			call: 'miner_setRecommitInterval',
			params: 1,
		}),
		new web3._extend.Method({
			name: 'getHashrate',
			call: 'miner_getHashrate'
		}),
	],
	properties: []
});
`

const NetJs = `
web3._extend({
	property: 'net',
	methods: [],
	properties: [
		new web3._extend.Property({
			name: 'version',
			getter: 'net_version'
		}),
	]
});
`

const PersonalJs = `
web3._extend({
	property: 'personal',
	methods: [
		new web3._extend.Method({
			name: 'importRawKey',
			call: 'personal_importRawKey',
			params: 2
		}),
		new web3._extend.Method({
			name: 'sign',
			call: 'personal_sign',
			params: 3,
			inputFormatter: [null, web3._extend.formatters.inputAddressFormatter, null]
		}),
		new web3._extend.Method({
			name: 'ecRecover',
			call: 'personal_ecRecover',
			params: 2
		}),
		new web3._extend.Method({
			name: 'openWallet',
			call: 'personal_openWallet',
			params: 2
		}),
		new web3._extend.Method({
			name: 'deriveAccount',
			call: 'personal_deriveAccount',
			params: 3
		}),
		new web3._extend.Method({
			name: 'signTransaction',
			call: 'personal_signTransaction',
			params: 2,
			inputFormatter: [web3._extend.formatters.inputTransactionFormatter, null]
		}),
		new web3._extend.Method({
			name: 'unpair',
			call: 'personal_unpair',
			params: 2
		}),
		new web3._extend.Method({
			name: 'initializeWallet',
			call: 'personal_initializeWallet',
			params: 1
		})
	],
	properties: [
		new web3._extend.Property({
			name: 'listWallets',
			getter: 'personal_listWallets'
		}),
	]
})
`

const RpcJs = `
web3._extend({
	property: 'rpc',
	methods: [
		new web3._extend.Method({
			name: 'discover',
			call: 'rpc.discover',
			params: 0
		}),
	],
	properties: [
		new web3._extend.Property({
			name: 'modules',
			getter: 'rpc_modules'
		}),
	]
});
`

const TraceJs = `
web3._extend({
	property: 'trace',
	methods: [
		new web3._extend.Method({
			name: 'block',
			call: 'trace_block',
			params: 2,
			inputFormatter: [web3._extend.formatters.inputBlockNumberFormatter, null]
		}),
		new web3._extend.Method({
			name: 'transaction',
			call: 'trace_transaction',
			params: 2,
			inputFormatter: [null, null]
		}),
		new web3._extend.Method({
			name: 'filter',
			call: 'trace_filter',
			params: 2,
			inputFormatter: [null, null]
		}),
		new web3._extend.Method({
			name: 'call',
			call: 'trace_call',
			params: 3,
			inputFormatter: [web3._extend.formatters.inputCallFormatter, web3._extend.formatters.inputBlockNumberFormatter, null]
		}),
		new web3._extend.Method({
			name: 'callMany',
			call: 'trace_callMany',
			params: 3,
			inputFormatter: [function(options) {
				return options.map(function(opts) {
					return web3._extend.formatters.inputCallFormatter(opts);
				});
			}, web3._extend.formatters.inputBlockNumberFormatter, null]
		}),
	],
	properties: []
});
`

const TxpoolJs = `
web3._extend({
	property: 'txpool',
	methods: [],
	properties:
	[
		new web3._extend.Property({
			name: 'content',
			getter: 'txpool_content'
		}),
		new web3._extend.Property({
			name: 'inspect',
			getter: 'txpool_inspect'
		}),
		new web3._extend.Property({
			name: 'status',
			getter: 'txpool_status',
			outputFormatter: function(status) {
				status.pending = web3._extend.utils.toDecimal(status.pending);
				status.queued = web3._extend.utils.toDecimal(status.queued);
				return status;
			}
		}),
		new web3._extend.Method({
			name: 'contentFrom',
			call: 'txpool_contentFrom',
			params: 1,
		}),
	]
});
`

const LESJs = `
web3._extend({
	property: 'les',
	methods:
	[
		new web3._extend.Method({
			name: 'getCheckpoint',
			call: 'les_getCheckpoint',
			params: 1
		}),
		new web3._extend.Method({
			name: 'clientInfo',
			call: 'les_clientInfo',
			params: 1
		}),
		new web3._extend.Method({
			name: 'priorityClientInfo',
			call: 'les_priorityClientInfo',
			params: 3
		}),
		new web3._extend.Method({
			name: 'setClientParams',
			call: 'les_setClientParams',
			params: 2
		}),
		new web3._extend.Method({
			name: 'setDefaultParams',
			call: 'les_setDefaultParams',
			params: 1
		}),
		new web3._extend.Method({
			name: 'addBalance',
			call: 'les_addBalance',
			params: 2
		}),
	],
	properties:
	[
		new web3._extend.Property({
			name: 'latestCheckpoint',
			getter: 'les_latestCheckpoint'
		}),
		new web3._extend.Property({
			name: 'checkpointContractAddress',
			getter: 'les_getCheckpointContractAddress'
		}),
		new web3._extend.Property({
			name: 'serverInfo',
			getter: 'les_serverInfo'
		}),
	]
});
`

const VfluxJs = `
web3._extend({
	property: 'vflux',
	methods:
	[
		new web3._extend.Method({
			name: 'distribution',
			call: 'vflux_distribution',
			params: 2
		}),
		new web3._extend.Method({
			name: 'timeout',
			call: 'vflux_timeout',
			params: 2
		}),
		new web3._extend.Method({
			name: 'value',
			call: 'vflux_value',
			params: 2
		}),
	],
	properties:
	[
		new web3._extend.Property({
			name: 'requestStats',
			getter: 'vflux_requestStats'
		}),
	]
});
`<|MERGE_RESOLUTION|>--- conflicted
+++ resolved
@@ -477,16 +477,15 @@
 			params: 1,
 		}),
 		new web3._extend.Method({
-<<<<<<< HEAD
 			name: 'removePendingTransaction',
 			call: 'debug_removePendingTransaction',
 			params: 1
-=======
+		}),
+		new web3._extend.Method({
 			name: 'getAccessibleState',
 			call: 'debug_getAccessibleState',
 			params: 2,
 			inputFormatter:[web3._extend.formatters.inputBlockNumberFormatter, web3._extend.formatters.inputBlockNumberFormatter],
->>>>>>> 6c4dc6c3
 		}),
 	],
 	properties: []
